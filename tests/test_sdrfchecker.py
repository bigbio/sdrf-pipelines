--- conflicted
+++ resolved
@@ -1,6 +1,7 @@
 import pytest
 
 from sdrf_pipelines.parse_sdrf import cli
+
 from .helpers import run_and_check_status_code
 
 
@@ -9,11 +10,11 @@
     :return:
     """
     test_sdrf = shared_datadir / "erroneous/PXD000288/PXD000288.sdrf.tsv"
-    result = run_and_check_status_code(
-        cli, ["validate-sdrf", "--sdrf_file", str(test_sdrf)], 1
+    result = run_and_check_status_code(cli, ["validate-sdrf", "--sdrf_file", str(test_sdrf)], 1)
+
+    expected_error = (
+        "The following columns are mandatory and not present in the SDRF: comment[technical replicate] -- ERROR"
     )
-
-    expected_error = "The following columns are mandatory and not present in the SDRF: comment[technical replicate] -- ERROR"
     assert "ERROR" in result.output.upper(), result.output
 
 
@@ -22,19 +23,10 @@
     :return:
     """
     test_sdrf = shared_datadir / "PXD001819/PXD001819.sdrf.tsv"
-    result = run_and_check_status_code(
-        cli, ["validate-sdrf", "--sdrf_file", str(test_sdrf)], 1
-    )
+    result = run_and_check_status_code(cli, ["validate-sdrf", "--sdrf_file", str(test_sdrf)], 1)
 
-<<<<<<< HEAD
-    expected_error = (
-        "The following columns are mandatory and not present in the SDRF: "
-        "characteristics[biological replicate] -- ERROR"
-    )
+    expected_error = "Required column 'characteristics[biological replicate]'"
     assert expected_error in result.output, result.output
-=======
-    expected_error = "The following columns are mandatory and not present in the SDRF: characteristics[biological replicate] -- ERROR"
->>>>>>> e9507049
 
 
 def test_validate_srdf_fails_on_bad_file3(shared_datadir, on_tmpdir):
@@ -42,9 +34,7 @@
     :return:
     """
     test_sdrf = shared_datadir / "erroneous/example.sdrf.tsv"
-    result = run_and_check_status_code(
-        cli, ["validate-sdrf", "--sdrf_file", str(test_sdrf)], 1
-    )
+    result = run_and_check_status_code(cli, ["validate-sdrf", "--sdrf_file", str(test_sdrf)], 1)
 
     expected_errors = [
         (
@@ -68,13 +58,12 @@
     "reference/PXD004684/PXD004684.sdrf.tsv",
 ]
 
+
 @pytest.mark.parametrize("file_subpath", reference_samples)
 def test_on_reference_sdrf(file_subpath, shared_datadir, on_tmpdir):
     """
     :return:
     """
     test_sdrf = shared_datadir / file_subpath
-    result = run_and_check_status_code(
-        cli, ["validate-sdrf", "--sdrf_file", str(test_sdrf)]
-    )
+    result = run_and_check_status_code(cli, ["validate-sdrf", "--sdrf_file", str(test_sdrf)])
     assert "ERROR" not in result.output