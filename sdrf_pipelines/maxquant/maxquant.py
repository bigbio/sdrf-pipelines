--- conflicted
+++ resolved
@@ -5,12 +5,7 @@
 @author: ChengXin
 """
 
-<<<<<<< HEAD
-#from operator import lt
-import pandas as pd
-=======
 import os
->>>>>>> 5c677d8e
 import re
 import time
 from datetime import datetime
@@ -680,13 +675,7 @@
                 oms_mods.append(name)
                 continue
 
-<<<<<<< HEAD
-            if "->" in name:
-                pass
-            else:
-=======
             if "->" not in name:
->>>>>>> 5c677d8e
                 name = name.capitalize()
 
             if "Deamidated" == name:
@@ -749,16 +738,6 @@
             datparams[i["sdrf"]] = i["name"]
 
         # map filename to tuple of [fixed, variable] mods
-<<<<<<< HEAD
-        mod_cols = [c for ind, c in enumerate(sdrf) if
-                    c.startswith('comment[modification parameters')]  # columns with modification parameters
-
-        label_cols = [c for ind, c in enumerate(sdrf) if
-                      c.startswith('comment[label')]  # columns with label parameters
-
-        enzy_cols = [c for ind, c in enumerate(sdrf) if
-                     c.startswith('comment[cleavage agent details]')]
-=======
         mod_cols = [
             c for ind, c in enumerate(sdrf) if c.startswith("comment[modification parameters")
         ]  # columns with modification parameters
@@ -766,7 +745,6 @@
         label_cols = [c for ind, c in enumerate(sdrf) if c.startswith("comment[label")]  # columns with label parameters
 
         enzy_cols = [c for ind, c in enumerate(sdrf) if c.startswith("comment[cleavage agent details]")]
->>>>>>> 5c677d8e
 
         file2mods = {}
         file2pctol = {}
@@ -787,10 +765,6 @@
         file2params = {}
         for p in datparams.values():
             file2params[p] = {}
-<<<<<<< HEAD
-
-=======
->>>>>>> 5c677d8e
 
         if mqconfdir:
             self.create_new_mods(sdrf[mod_cols], mqconfdir)
@@ -849,37 +823,10 @@
             if "comment[fragment mass tolerance]" in row:
                 f_tol_str = row["comment[fragment mass tolerance]"]
                 f_tol_str.replace("PPM", "ppm")  # workaround
-<<<<<<< HEAD
                 if "ppm" in f_tol_str or "Da" in f_tol_str:
                     f_tmp = f_tol_str.split(" ")
                     file2fragtol[raw] = f_tmp[0]
                     file2fragtolunit[raw] = f_tmp[1]
-=======
-                if "ppm" in f_tol_str:
-                    f_tmp = f_tol_str.split(" ")
-                    file2fragtol[raw] = f_tmp[0]
-                    file2fragtolunit[raw] = f_tmp[1]
-
-                    # TODO how to set different tolerence unit
-                    if "Da" in file2pctolunit[raw]:
-                        warning_message = (
-                            "mass tolerance unit different between pc and frag. Assuming precursor 4.5 ppm. "
-                        )
-                        self.warnings[warning_message] = self.warnings.get(warning_message, 0) + 1
-                        file2pctol[raw] = "4.5"
-                        file2pctolunit[raw] = "ppm"
-                elif "Da" in f_tol_str:
-                    f_tmp = f_tol_str.split(" ")
-                    file2fragtol[raw] = f_tmp[0]
-                    file2fragtolunit[raw] = f_tmp[1]
-                    if "ppm" in file2pctolunit[raw]:
-                        warning_message = (
-                            "mass tolerance unit different between pc and frag. Assuming precursor 0.01 Da."
-                        )
-                        self.warnings[warning_message] = self.warnings.get(warning_message, 0) + 1
-                        file2pctol[raw] = "0.01"
-                        file2pctolunit[raw] = "Da"
->>>>>>> 5c677d8e
                 else:
                     warning_message = "Invalid fragment mass tolerance set. Assuming 20 ppm."
                     self.warnings[warning_message] = self.warnings.get(warning_message, 0) + 1
@@ -947,15 +894,6 @@
             elif re.search("NT=(.+?)(;|$)", row["comment[label]"]) is not None:
                 label = re.search("NT=(.+?)(;|$)", row["comment[label]"]).group(1)
                 file2label[raw] = label
-<<<<<<< HEAD
-            elif row['comment[label]'].lower() == 'ibaq':
-                file2label[raw] = 'iBAQ'
-            elif row['comment[label]'].lower() == 'label free sample':
-                file2label[raw] = 'label free sample'
-            elif row['comment[label]'].startswith("TMT"):
-                labels = list(sdrf[sdrf['comment[data file]'] == raw]['comment[label]'])
-                file2label[raw] = self.extractTMT_info(labels, file2mods[raw])
-=======
             elif row["comment[label]"].lower() == "ibaq":
                 file2label[raw] = "iBAQ"
             elif row["comment[label]"].startswith("TMT"):
@@ -1016,7 +954,6 @@
                                 lt = lt + "TMT2plex-Lys" + i.replace("TMT", "") + ","
 
                 file2label[raw] = lt
->>>>>>> 5c677d8e
 
             elif row["comment[label]"].startswith("SILAC"):
                 arr = sdrf[sdrf["comment[data file]"] == raw][label_cols].values
@@ -1753,13 +1690,9 @@
         referenceChannel = doc.createElement("referenceChannel")
 
         for key1, instr_val in file2instrument.items():
-<<<<<<< HEAD
-            value2 = str(file2enzyme[key1]) + file2label[key1] + str(file2mods[key1]) + str(file2pctol) + str(file2fragtol)
-=======
             value2 = (
                 str(file2enzyme[key1]) + file2label[key1] + str(file2mods[key1]) + str(file2pctol) + str(file2fragtol)
             )
->>>>>>> 5c677d8e
             datanalysisparams = {}
             for p in file2params.keys():
                 if len(file2params[p]) > 0:
@@ -2156,7 +2089,6 @@
                     IsobaricLabelInfo.appendChild(tmtLike)
                     isobaricLabels.appendChild(IsobaricLabelInfo)
             else:
-<<<<<<< HEAD
                 isobaricLabels.appendChild(doc.createTextNode(''))
 
             neucodeLabels = doc.createElement('neucodeLabels')
@@ -2215,64 +2147,6 @@
             filterPif = doc.createElement('filterPif')
             reporterFraction = doc.createElement('reporterFraction')
             reporterBasePeakRatio = doc.createElement('reporterBasePeakRatio')
-=======
-                isobaricLabels.appendChild(doc.createTextNode(""))
-
-            neucodeLabels = doc.createElement("neucodeLabels")
-            neucodeLabels.appendChild(doc.createTextNode(""))
-            variableModificationsFirstSearch = doc.createElement("variableModificationsFirstSearch")
-            variableModificationsFirstSearch.appendChild(doc.createTextNode(""))
-            hasAdditionalVariableModifications = doc.createElement("hasAdditionalVariableModifications")
-            hasAdditionalVariableModifications.appendChild(doc.createTextNode("False"))
-            additionalVariableModifications = doc.createElement("additionalVariableModifications")
-            additionalVariableModifications.appendChild(doc.createTextNode(""))
-            additionalVariableModificationProteins = doc.createElement("additionalVariableModificationProteins")
-            additionalVariableModificationProteins.appendChild(doc.createTextNode(""))
-            doMassFiltering = doc.createElement("doMassFiltering")
-            doMassFiltering.appendChild(doc.createTextNode("True"))
-            firstSearchTol = doc.createElement("firstSearchTol")
-            mainSearchTol = doc.createElement("mainSearchTol")
-            firstSearchTol.appendChild(doc.createTextNode(str(j["fragtol"])))
-            mainSearchTol.appendChild(doc.createTextNode(str(j["pctol"])))
-            if j["pctolunit"] == "ppm":
-                searchTolInPpm = doc.createElement("searchTolInPpm")
-                searchTolInPpm.appendChild(doc.createTextNode("True"))
-            else:
-                searchTolInPpm = doc.createElement("searchTolInPpm")
-                searchTolInPpm.appendChild(doc.createTextNode("False"))
-            isotopeMatchTol = doc.createElement("isotopeMatchTol")
-
-            isotopeMatchTol.appendChild(doc.createTextNode("2"))
-            isotopeMatchTolInPpm = doc.createElement("isotopeMatchTolInPpm")
-            isotopeMatchTolInPpm.appendChild(doc.createTextNode("True"))
-            isotopeTimeCorrelation = doc.createElement("isotopeTimeCorrelation")
-            isotopeTimeCorrelation.appendChild(doc.createTextNode("0.6"))
-            theorIsotopeCorrelation = doc.createElement("theorIsotopeCorrelation")
-            theorIsotopeCorrelation.appendChild(doc.createTextNode("0.6"))
-            checkMassDeficit = doc.createElement("checkMassDeficit")
-            checkMassDeficit.appendChild(doc.createTextNode("True"))
-            recalibrationInPpm = doc.createElement("recalibrationInPpm")
-            recalibrationInPpm.appendChild(doc.createTextNode("True"))
-            intensityDependentCalibration = doc.createElement("intensityDependentCalibration")
-            intensityDependentCalibration.appendChild(doc.createTextNode("False"))
-            minScoreForCalibration = doc.createElement("minScoreForCalibration")
-            minScoreForCalibration.appendChild(doc.createTextNode("70"))
-            matchLibraryFile = doc.createElement("matchLibraryFile")
-            matchLibraryFile.appendChild(doc.createTextNode("False"))
-            libraryFile = doc.createElement("libraryFile")
-            libraryFile.appendChild(doc.createTextNode(""))
-            matchLibraryMassTolPpm = doc.createElement("matchLibraryMassTolPpm")
-            matchLibraryMassTolPpm.appendChild(doc.createTextNode("0"))
-            matchLibraryTimeTolMin = doc.createElement("matchLibraryTimeTolMin")
-            matchLibraryTimeTolMin.appendChild(doc.createTextNode("0"))
-            matchLabelTimeTolMin = doc.createElement("matchLabelTimeTolMin")
-            matchLabelTimeTolMin.appendChild(doc.createTextNode("0"))
-            reporterMassTolerance = doc.createElement("reporterMassTolerance")
-            reporterPif = doc.createElement("reporterPif")
-            filterPif = doc.createElement("filterPif")
-            reporterFraction = doc.createElement("reporterFraction")
-            reporterBasePeakRatio = doc.createElement("reporterBasePeakRatio")
->>>>>>> 5c677d8e
             if "TMT" in j["label"]:
                 reporterMassTolerance.appendChild(doc.createTextNode("0.003"))
                 reporterPif.appendChild(doc.createTextNode("0"))
@@ -2491,7 +2365,6 @@
         # create msmsParamsArray subnode
         msmsParamsArray = doc.createElement("msmsParamsArray")
         for i in range(4):
-<<<<<<< HEAD
             msmsParams = doc.createElement('msmsParams')
             Name = doc.createElement('Name')
             MatchTolerance = doc.createElement('MatchTolerance')
@@ -2573,92 +2446,6 @@
                 IncludeAmmonia.appendChild(doc.createTextNode('True'))
                 DependentLosses.appendChild(doc.createTextNode('True'))
                 Recalibration.appendChild(doc.createTextNode('False'))
-=======
-            msmsParams = doc.createElement("msmsParams")
-            Name = doc.createElement("Name")
-            MatchTolerance = doc.createElement("MatchTolerance")
-            MatchToleranceInPpm = doc.createElement("MatchToleranceInPpm")
-            DeisotopeTolerance = doc.createElement("DeisotopeTolerance")
-            DeisotopeToleranceInPpm = doc.createElement("DeisotopeToleranceInPpm")
-            DeNovoTolerance = doc.createElement("DeNovoTolerance")
-            DeNovoToleranceInPpm = doc.createElement("DeNovoToleranceInPpm")
-            Deisotope = doc.createElement("Deisotope")
-            Topx = doc.createElement("Topx")
-            TopxInterval = doc.createElement("TopxInterval")
-            HigherCharges = doc.createElement("HigherCharges")
-            IncludeWater = doc.createElement("IncludeWater")
-            IncludeAmmonia = doc.createElement("IncludeAmmonia")
-            DependentLosses = doc.createElement("DependentLosses")
-            Recalibration = doc.createElement("Recalibration")
-
-            if i == 0:
-                Name.appendChild(doc.createTextNode("FTMS"))
-                MatchTolerance.appendChild(doc.createTextNode("20"))
-                MatchToleranceInPpm.appendChild(doc.createTextNode("True"))
-                DeisotopeTolerance.appendChild(doc.createTextNode("7"))
-                DeisotopeToleranceInPpm.appendChild(doc.createTextNode("True"))
-                DeNovoTolerance.appendChild(doc.createTextNode("10"))
-                DeNovoToleranceInPpm.appendChild(doc.createTextNode("True"))
-                Deisotope.appendChild(doc.createTextNode("True"))
-                Topx.appendChild(doc.createTextNode("12"))
-                TopxInterval.appendChild(doc.createTextNode("100"))
-                HigherCharges.appendChild(doc.createTextNode("True"))
-                IncludeWater.appendChild(doc.createTextNode("True"))
-                IncludeAmmonia.appendChild(doc.createTextNode("True"))
-                DependentLosses.appendChild(doc.createTextNode("True"))
-                Recalibration.appendChild(doc.createTextNode("False"))
-
-            elif i == 1:
-                Name.appendChild(doc.createTextNode("ITMS"))
-                MatchTolerance.appendChild(doc.createTextNode("0.5"))
-                MatchToleranceInPpm.appendChild(doc.createTextNode("False"))
-                DeisotopeTolerance.appendChild(doc.createTextNode("0.15"))
-                DeisotopeToleranceInPpm.appendChild(doc.createTextNode("False"))
-                DeNovoTolerance.appendChild(doc.createTextNode("0.25"))
-                DeNovoToleranceInPpm.appendChild(doc.createTextNode("False"))
-                Deisotope.appendChild(doc.createTextNode("False"))
-                Topx.appendChild(doc.createTextNode("8"))
-                TopxInterval.appendChild(doc.createTextNode("100"))
-                HigherCharges.appendChild(doc.createTextNode("True"))
-                IncludeWater.appendChild(doc.createTextNode("True"))
-                IncludeAmmonia.appendChild(doc.createTextNode("True"))
-                DependentLosses.appendChild(doc.createTextNode("True"))
-                Recalibration.appendChild(doc.createTextNode("False"))
-
-            elif i == 2:
-                Name.appendChild(doc.createTextNode("TOF"))
-                MatchTolerance.appendChild(doc.createTextNode("40"))
-                MatchToleranceInPpm.appendChild(doc.createTextNode("True"))
-                DeisotopeTolerance.appendChild(doc.createTextNode("0.01"))
-                DeisotopeToleranceInPpm.appendChild(doc.createTextNode("False"))
-                DeNovoTolerance.appendChild(doc.createTextNode("0.02"))
-                DeNovoToleranceInPpm.appendChild(doc.createTextNode("False"))
-                Deisotope.appendChild(doc.createTextNode("True"))
-                Topx.appendChild(doc.createTextNode("10"))
-                TopxInterval.appendChild(doc.createTextNode("100"))
-                HigherCharges.appendChild(doc.createTextNode("True"))
-                IncludeWater.appendChild(doc.createTextNode("True"))
-                IncludeAmmonia.appendChild(doc.createTextNode("True"))
-                DependentLosses.appendChild(doc.createTextNode("True"))
-                Recalibration.appendChild(doc.createTextNode("False"))
-
-            elif i == 3:
-                Name.appendChild(doc.createTextNode("Unknown"))
-                MatchTolerance.appendChild(doc.createTextNode("20"))
-                MatchToleranceInPpm.appendChild(doc.createTextNode("True"))
-                DeisotopeTolerance.appendChild(doc.createTextNode("7"))
-                DeisotopeToleranceInPpm.appendChild(doc.createTextNode("True"))
-                DeNovoTolerance.appendChild(doc.createTextNode("10"))
-                DeNovoToleranceInPpm.appendChild(doc.createTextNode("True"))
-                Deisotope.appendChild(doc.createTextNode("True"))
-                Topx.appendChild(doc.createTextNode("12"))
-                TopxInterval.appendChild(doc.createTextNode("100"))
-                HigherCharges.appendChild(doc.createTextNode("True"))
-                IncludeWater.appendChild(doc.createTextNode("True"))
-                IncludeAmmonia.appendChild(doc.createTextNode("True"))
-                DependentLosses.appendChild(doc.createTextNode("True"))
-                Recalibration.appendChild(doc.createTextNode("False"))
->>>>>>> 5c677d8e
 
             msmsParams.appendChild(Name)
             msmsParams.appendChild(MatchTolerance)
@@ -2718,13 +2505,8 @@
         print("SUCCESS Convert " + sdrf_file + " to Maxquant parameter file")
 
     # create maxquant experimental design file
-<<<<<<< HEAD
-    def maxquant_experimental_design(self, sdrf_file, output):
-        sdrf = pd.read_csv(sdrf_file, sep='\t')
-=======
     def maxquant_experiamental_design(self, sdrf_file, output):
         sdrf = pd.read_csv(sdrf_file, sep="\t")
->>>>>>> 5c677d8e
         sdrf = sdrf.astype(str)
         sdrf.columns = map(str.lower, sdrf.columns)
         f = open(output, "w")
