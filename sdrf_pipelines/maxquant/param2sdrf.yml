name: param2sdrf

description: Mapping of parameters to run workflows with sdrf headers, including default values

parameters:
- name: fixed_mods
  type: ontology
  sdrf: modification parameters
  default: NT=Carbamidomethyl;TA=C;MT=fixed;AC=UNIMOD:4
  comment: only as unimod names with residue(s) separate via comma

- name: variable_mods
  type: ontology
  sdrf: modification parameters
  default: NT=oxidation;MT=variable;TA=M;AC=UNIMOD:35
  comment: only as unimod names with residue(s)

- name: precursor_mass_tolerance
  type: string
  sdrf: precursor mass tolerance
  default: 30 ppm

- name: fragment_mass_tolerance
  type: string
  sdrf: fragment mass tolerance
  default: 0.05 Da

- name: enzyme
  type: ontology
  sdrf: cleavage agent details
  default: Trypsin

#- name: type_cleavage
<<<<<<< HEAD
#  type: class
#  sdrf: type of cleavage
=======
#  name: class
#  sdrf: name of cleavage
>>>>>>> e9507049
#  default:

- name: fions
  type: class
  sdrf: forward ions
  default: b
  value:
     - a
     - a1
     - b
     - c
     - c1

- name: rions
  type: class
  sdrf: reverse ions
  default: y
  value:
     - x
     - y
     - z
     - z1
     - z2

- name: isotope_error_range
  type: integer
  sdrf: isotope error range
  default: 0

- name: add_decoys
  type: boolean
  sdrf: add decoys
  default: true

- name: num_hits
  type: integer
  sdrf: num peptide hits
  default: 1

- name: allowed_miscleavages
  type: integer
  sdrf: allowed miscleavages
  default: 1

- name: min_precursor_charge
  type: integer
  sdrf: minimum precursor charge
  default: 2

- name: max_precursor_charge
  type: integer
  sdrf: maximum precursor charge
  default: 3

- name: min_peptide_length
  type: integer
  sdrf: minimum peptide length
  default: 8

- name: max_peptide_length
  type: integer
  sdrf: maximum peptide length
  default: 12

- name: max_mods
  type: integer
  sdrf: maximum allowed modifications
  default: 4

- name: ident_fdr_psm
  type: float
  sdrf: fdr on psm level
  default: 0.01

- name: ident_fdr_peptide
  type: float
  sdrf: fdr on peptide level
  default: 0.01

- name: ident_fdr_protein
  type: float
  sdrf: fdr on protein level
  default: 0.01

#- name: match_between_runs_rt_tol
#- name: float
#- sdrf: retention time tolerance match between runs
#- default: # DBO: I would put 45 seconds by default

#- name: match_between_runs_mz_tol
<<<<<<< HEAD
#- type: float
=======
#- name: float
>>>>>>> e9507049
#- sdrf: m over z tolerance match between runs
#- default: # DBO: I would put 10 ppm by default

- name: enable_match_between_runs
  type: boolean
  sdrf: run match between runs
  default: true

- name: protein_inference
  type: class
  sdrf: protein inference method
  default: unique
  value:
    - unique
    - shared
    - parsimonious
    - other

- name: quantification_method
  type: class
  sdrf: quantification method
  default: precursor
  value:
    - precursor
    - ms2
    - isobaric
    - isotopic
    - data-independent
    - other

- name: summarization_proteins
  type: class
  sdrf: summarization to proteins method
  default: sum_abs
  value:
   - sum_abs
   - mean
   - median
   - lfq
   - top3
   - other
  comment: sum_abs is the only one on non-transformed data

- name: min_num_peptides
  type: integer
  sdrf: minimum number of peptides per protein
  default: 2

- name: summarization_peptides
  type: class
  sdrf: summarization to peptides method
  default: sum_abs
  value:
    - sum_abs
    - mean
    - median
    - other

- name: quant_transformation
  type: class
  sdrf: transformation of quantitative values
  default: log
  value:
    - log
    - rlog
    - none
    - other

- name: normalization_method
  type: class
  sdrf: normalization method
  default: median
  value:
    - mean
    - median
    - quantile
    - linear
    - non-linear
    - probabilistic-quotient
    - other
  comment: More to be added?

- name: run_statistics
  type: boolean
  sdrf: run statistical tests
  default: true

- name: quant_fdr_method
  type: class
  sdrf: method for correction of multiple testing
  default: benjamini-hochberg
  value:
    - benjamini-hochberg
    - bonferroni
    - qvalue
    - other

- name: quant_fdr_threshold
  type: float
  sdrf: threshold for statistical test fdr
<<<<<<< HEAD
  default: 0.01

=======
  default: 0.01
>>>>>>> e9507049
<|MERGE_RESOLUTION|>--- conflicted
+++ resolved
@@ -1,241 +1,227 @@
-name: param2sdrf
-
-description: Mapping of parameters to run workflows with sdrf headers, including default values
-
-parameters:
-- name: fixed_mods
-  type: ontology
-  sdrf: modification parameters
-  default: NT=Carbamidomethyl;TA=C;MT=fixed;AC=UNIMOD:4
-  comment: only as unimod names with residue(s) separate via comma
-
-- name: variable_mods
-  type: ontology
-  sdrf: modification parameters
-  default: NT=oxidation;MT=variable;TA=M;AC=UNIMOD:35
-  comment: only as unimod names with residue(s)
-
-- name: precursor_mass_tolerance
-  type: string
-  sdrf: precursor mass tolerance
-  default: 30 ppm
-
-- name: fragment_mass_tolerance
-  type: string
-  sdrf: fragment mass tolerance
-  default: 0.05 Da
-
-- name: enzyme
-  type: ontology
-  sdrf: cleavage agent details
-  default: Trypsin
-
-#- name: type_cleavage
-<<<<<<< HEAD
-#  type: class
-#  sdrf: type of cleavage
-=======
-#  name: class
-#  sdrf: name of cleavage
->>>>>>> e9507049
-#  default:
-
-- name: fions
-  type: class
-  sdrf: forward ions
-  default: b
-  value:
-     - a
-     - a1
-     - b
-     - c
-     - c1
-
-- name: rions
-  type: class
-  sdrf: reverse ions
-  default: y
-  value:
-     - x
-     - y
-     - z
-     - z1
-     - z2
-
-- name: isotope_error_range
-  type: integer
-  sdrf: isotope error range
-  default: 0
-
-- name: add_decoys
-  type: boolean
-  sdrf: add decoys
-  default: true
-
-- name: num_hits
-  type: integer
-  sdrf: num peptide hits
-  default: 1
-
-- name: allowed_miscleavages
-  type: integer
-  sdrf: allowed miscleavages
-  default: 1
-
-- name: min_precursor_charge
-  type: integer
-  sdrf: minimum precursor charge
-  default: 2
-
-- name: max_precursor_charge
-  type: integer
-  sdrf: maximum precursor charge
-  default: 3
-
-- name: min_peptide_length
-  type: integer
-  sdrf: minimum peptide length
-  default: 8
-
-- name: max_peptide_length
-  type: integer
-  sdrf: maximum peptide length
-  default: 12
-
-- name: max_mods
-  type: integer
-  sdrf: maximum allowed modifications
-  default: 4
-
-- name: ident_fdr_psm
-  type: float
-  sdrf: fdr on psm level
-  default: 0.01
-
-- name: ident_fdr_peptide
-  type: float
-  sdrf: fdr on peptide level
-  default: 0.01
-
-- name: ident_fdr_protein
-  type: float
-  sdrf: fdr on protein level
-  default: 0.01
-
-#- name: match_between_runs_rt_tol
-#- name: float
-#- sdrf: retention time tolerance match between runs
-#- default: # DBO: I would put 45 seconds by default
-
-#- name: match_between_runs_mz_tol
-<<<<<<< HEAD
-#- type: float
-=======
-#- name: float
->>>>>>> e9507049
-#- sdrf: m over z tolerance match between runs
-#- default: # DBO: I would put 10 ppm by default
-
-- name: enable_match_between_runs
-  type: boolean
-  sdrf: run match between runs
-  default: true
-
-- name: protein_inference
-  type: class
-  sdrf: protein inference method
-  default: unique
-  value:
-    - unique
-    - shared
-    - parsimonious
-    - other
-
-- name: quantification_method
-  type: class
-  sdrf: quantification method
-  default: precursor
-  value:
-    - precursor
-    - ms2
-    - isobaric
-    - isotopic
-    - data-independent
-    - other
-
-- name: summarization_proteins
-  type: class
-  sdrf: summarization to proteins method
-  default: sum_abs
-  value:
-   - sum_abs
-   - mean
-   - median
-   - lfq
-   - top3
-   - other
-  comment: sum_abs is the only one on non-transformed data
-
-- name: min_num_peptides
-  type: integer
-  sdrf: minimum number of peptides per protein
-  default: 2
-
-- name: summarization_peptides
-  type: class
-  sdrf: summarization to peptides method
-  default: sum_abs
-  value:
-    - sum_abs
-    - mean
-    - median
-    - other
-
-- name: quant_transformation
-  type: class
-  sdrf: transformation of quantitative values
-  default: log
-  value:
-    - log
-    - rlog
-    - none
-    - other
-
-- name: normalization_method
-  type: class
-  sdrf: normalization method
-  default: median
-  value:
-    - mean
-    - median
-    - quantile
-    - linear
-    - non-linear
-    - probabilistic-quotient
-    - other
-  comment: More to be added?
-
-- name: run_statistics
-  type: boolean
-  sdrf: run statistical tests
-  default: true
-
-- name: quant_fdr_method
-  type: class
-  sdrf: method for correction of multiple testing
-  default: benjamini-hochberg
-  value:
-    - benjamini-hochberg
-    - bonferroni
-    - qvalue
-    - other
-
-- name: quant_fdr_threshold
-  type: float
-  sdrf: threshold for statistical test fdr
-<<<<<<< HEAD
-  default: 0.01
-
-=======
-  default: 0.01
->>>>>>> e9507049
+name: param2sdrf
+
+description: Mapping of parameters to run workflows with sdrf headers, including default values
+
+parameters:
+- name: fixed_mods
+  type: ontology
+  sdrf: modification parameters
+  default: NT=Carbamidomethyl;TA=C;MT=fixed;AC=UNIMOD:4
+  comment: only as unimod names with residue(s) separate via comma
+
+- name: variable_mods
+  type: ontology
+  sdrf: modification parameters
+  default: NT=oxidation;MT=variable;TA=M;AC=UNIMOD:35
+  comment: only as unimod names with residue(s)
+
+- name: precursor_mass_tolerance
+  type: string
+  sdrf: precursor mass tolerance
+  default: 30 ppm
+
+- name: fragment_mass_tolerance
+  type: string
+  sdrf: fragment mass tolerance
+  default: 0.05 Da
+
+- name: enzyme
+  type: ontology
+  sdrf: cleavage agent details
+  default: Trypsin
+
+#- name: type_cleavage
+#  type: class
+#  sdrf: type of cleavage
+#  default:
+
+- name: fions
+  type: class
+  sdrf: forward ions
+  default: b
+  value:
+     - a
+     - a1
+     - b
+     - c
+     - c1
+
+- name: rions
+  type: class
+  sdrf: reverse ions
+  default: y
+  value:
+     - x
+     - y
+     - z
+     - z1
+     - z2
+
+- name: isotope_error_range
+  type: integer
+  sdrf: isotope error range
+  default: 0
+
+- name: add_decoys
+  type: boolean
+  sdrf: add decoys
+  default: true
+
+- name: num_hits
+  type: integer
+  sdrf: num peptide hits
+  default: 1
+
+- name: allowed_miscleavages
+  type: integer
+  sdrf: allowed miscleavages
+  default: 1
+
+- name: min_precursor_charge
+  type: integer
+  sdrf: minimum precursor charge
+  default: 2
+
+- name: max_precursor_charge
+  type: integer
+  sdrf: maximum precursor charge
+  default: 3
+
+- name: min_peptide_length
+  type: integer
+  sdrf: minimum peptide length
+  default: 8
+
+- name: max_peptide_length
+  type: integer
+  sdrf: maximum peptide length
+  default: 12
+
+- name: max_mods
+  type: integer
+  sdrf: maximum allowed modifications
+  default: 4
+
+- name: ident_fdr_psm
+  type: float
+  sdrf: fdr on psm level
+  default: 0.01
+
+- name: ident_fdr_peptide
+  type: float
+  sdrf: fdr on peptide level
+  default: 0.01
+
+- name: ident_fdr_protein
+  type: float
+  sdrf: fdr on protein level
+  default: 0.01
+
+#- name: match_between_runs_rt_tol
+#- name: float
+#- sdrf: retention time tolerance match between runs
+#- default: # DBO: I would put 45 seconds by default
+
+#- name: match_between_runs_mz_tol
+#- type: float
+#- sdrf: m over z tolerance match between runs
+#- default: # DBO: I would put 10 ppm by default
+
+- name: enable_match_between_runs
+  type: boolean
+  sdrf: run match between runs
+  default: true
+
+- name: protein_inference
+  type: class
+  sdrf: protein inference method
+  default: unique
+  value:
+    - unique
+    - shared
+    - parsimonious
+    - other
+
+- name: quantification_method
+  type: class
+  sdrf: quantification method
+  default: precursor
+  value:
+    - precursor
+    - ms2
+    - isobaric
+    - isotopic
+    - data-independent
+    - other
+
+- name: summarization_proteins
+  type: class
+  sdrf: summarization to proteins method
+  default: sum_abs
+  value:
+   - sum_abs
+   - mean
+   - median
+   - lfq
+   - top3
+   - other
+  comment: sum_abs is the only one on non-transformed data
+
+- name: min_num_peptides
+  type: integer
+  sdrf: minimum number of peptides per protein
+  default: 2
+
+- name: summarization_peptides
+  type: class
+  sdrf: summarization to peptides method
+  default: sum_abs
+  value:
+    - sum_abs
+    - mean
+    - median
+    - other
+
+- name: quant_transformation
+  type: class
+  sdrf: transformation of quantitative values
+  default: log
+  value:
+    - log
+    - rlog
+    - none
+    - other
+
+- name: normalization_method
+  type: class
+  sdrf: normalization method
+  default: median
+  value:
+    - mean
+    - median
+    - quantile
+    - linear
+    - non-linear
+    - probabilistic-quotient
+    - other
+  comment: More to be added?
+
+- name: run_statistics
+  type: boolean
+  sdrf: run statistical tests
+  default: true
+
+- name: quant_fdr_method
+  type: class
+  sdrf: method for correction of multiple testing
+  default: benjamini-hochberg
+  value:
+    - benjamini-hochberg
+    - bonferroni
+    - qvalue
+    - other
+
+- name: quant_fdr_threshold
+  type: float
+  sdrf: threshold for statistical test fdr
+  default: 0.01