"""
OLS API wrapper

Original code borrowed from
 https://github.com/cthoyt/ols-client/blob/master/src/ols_client/client.py

- Removed ontology and term methods.
- Added details/parameters for all search methods

TODO: check input parameters are valid
TODO: handle requests.exceptions.ConnectionError when traffic is too high and API goes down
"""

import logging
import os.path
import urllib.parse
<<<<<<< HEAD
from pathlib import Path
=======
from importlib.resources import files
from typing import Union
>>>>>>> e9507049

import duckdb
import pandas as pd
import rdflib
import requests

OLS = "https://www.ebi.ac.uk/ols4"

__all__ = ["OlsClient"]

logger = logging.getLogger(__name__)

API_SUGGEST = "/api/suggest"
API_SEARCH = "/api/search"
API_SELECT = "/api/select"
API_TERM = "/api/ontologies/{ontology}/terms/{iri}"
API_ANCESTORS = "/api/ontologies/{ontology}/terms/{iri}/ancestors"
API_PROPERTIES = "/api/ontologies/{ontology}/properties?lang=en"


def _concat_str_or_list(input_str: Union[str, list]) -> str:
    """
    Always returns a comma joined list, whether the input is a
    single string or an iterable

    Parameters:
        input_str (str or list): The input string or list to be concatenated

    Returns:
        str: A comma-separated string if input_str is a list, or the input_str itself if it's a string
    """

    if isinstance(input_str, str):
        return input_str

    return ",".join(input_str)


def _dparse(iri: str) -> str:
    """
    Double url encode the IRI, which is required.

    Parameters:
        iri (str): The IRI to be encoded

    Returns:
        str: The double url encoded IRI
    """
    return urllib.parse.quote_plus(urllib.parse.quote_plus(iri))


class OlsTerm:
<<<<<<< HEAD
    def __init__(self, iri: str | None = None, term: str | None = None, ontology: str | None = None) -> None:
=======

    def __init__(self, iri: str = None, term: str = None, ontology: str = None) -> None:
>>>>>>> e9507049
        self._iri = iri
        self._term = term
        self._ontology = ontology

    def __str__(self) -> str:
        return f"{self._term} -- {self._ontology} -- {self._iri}"


def get_cache_parquet_files() -> tuple:
    """
    This function returns a list of parquet files in the cache directory.

    Returns:
        tuple: A tuple containing the parquet files pattern and a list of unique ontology names
    """
<<<<<<< HEAD
    parquet_dir = Path(__file__).parent
    parquet_files_pattern = f"{parquet_dir}/*.parquet"
    parquet_files = [str(f) for f in parquet_dir.glob("*.parquet")]
=======

    # For getting a pattern string
    parquet_files_pattern = str(files(__package__).joinpath("*.parquet"))
    parquet_files = glob.glob(parquet_files_pattern)
>>>>>>> e9507049

    if not parquet_files:
        logger.info("No parquet files found in %s", parquet_files_pattern)
        return parquet_files_pattern, []

    # select from all the parquets the ontology names and return a list of the unique ones
    # use for reading all the parquets the duckdb library.
    df = duckdb.execute(
        """SELECT DISTINCT ontology FROM read_parquet(?)""", (parquet_files,)
    ).fetchdf()

    if df is None or df.empty:
        return parquet_files, []

    ontologies = df.ontology.unique().tolist()
    return parquet_files, ontologies


def get_obo_accession(uri: str) -> Union[str, None]:
    """
    Get the OBO accession from the URI.
    The URI is expected to be in the form of 'http://www.ebi.ac.uk/efo/EFO_0000001'
    Example: Convert 'http://www.ebi.ac.uk/efo/EFO_0000001' to 'EFO:0000001'

    Parameters:
        uri (str): The URI to convert

    Returns:
        str: The OBO accession in the form of 'PREFIX:IDENTIFIER'
    """
    try:
        fragment = uri.split("/")[-1]
        if "#" in uri:
            prefix, identifier = fragment.split("#")
        else:
            prefix, identifier = fragment.split("_")

        return f"{prefix}:{identifier}"
    except Exception as ex:
        logger.error("Error converting URI %s to OBO accession: %s", uri, ex)

    return None


def read_owl_file(ontology_file: str, ontology_name=None) -> list:
    """
    Reads an OWL file and returns a list of OlsTerms

    Parameters:
        ontology_file (str): The name of the ontology file
        ontology_name (str): The name of the ontology

    Returns:
        list: A list of dictionaries containing the ontology terms
    """
    g = rdflib.Graph()
    g.parse(ontology_file, format="xml")
    terms_info = []

    for s, _, _ in g.triples((None, rdflib.RDF.type, rdflib.OWL.Class)):
        term_id = str(s)
        for _, _, name in g.triples((s, rdflib.RDFS.label, None)):
            term_name = str(name)
            terms_info.append(
                {
                    "accession": get_obo_accession(term_id),
                    "label": term_name,
                    "ontology": ontology_name,
                }
            )

    # remove terms with no label or accession
    terms_info = [
        term for term in terms_info if "label" in term and "accession" in term
    ]
    return terms_info


def read_obo_file(ontology_file: str, ontology_name=None) -> list:
    """
    Reads an OBO file and returns a list of OlsTerms

    Parameters:
        ontology_file (str): The name of the ontology file
        ontology_name (str): The name of the ontology

    Returns:
        list: A list of dictionaries containing the ontology terms
    """

    def split_terms(content_str: str) -> list:
        return content_str.split("[Term]")[1:]  # Skip the header and split by [Term]

    def get_ontology_name(content_str: str) -> Union[str, None]:
        lines = content_str.split("\n")
        for line in lines:
            if line.startswith("ontology:"):
                return line.split("ontology:")[1].strip()
        return None

    def parse_term(term: str, ontology_name_param: str) -> dict:
        term_info = {}
        lines = term.strip().split("\n")
        for line in lines:
            if line.strip().startswith("id:"):
                term_info["accession"] = line.split("id:")[1].strip()
                term_info["ontology"] = ontology_name_param
            elif line.strip().startswith("name:"):
                term_info["label"] = line.split("name:")[1].strip()
        return term_info

    with open(ontology_file, encoding="utf-8") as file:
        content = file.read()

    terms = split_terms(content)
    ontology_name = (
        get_ontology_name(content) if ontology_name is None else ontology_name
    )
    terms_info = [parse_term(term, ontology_name) for term in terms]

    return terms_info


class OlsClient:
    def __init__(
        self,
        ols_base: str = None,
        ontology: str = None,
        field_list: list = None,
        query_fields: list = None,
        use_cache: bool = True,
    ):
        """
        The Ols client is a wrapper around the OLS API.

        Parameters:
            ols_base (str): The base URL of the OLS API
            ontology (str): The name of the ontology
            field_list (list): A list of fields to return
            query_fields (list): A list of fields to search
            use_cache (bool): Whether to use the cache
        """
        self.base = (ols_base if ols_base else OLS).rstrip("/")
        self.session = requests.Session()

        self.ontology = ontology if ontology else None
        self.field_list = field_list if field_list else None
        self.query_fields = query_fields if query_fields else None

        self.ontology_suggest = self.base + API_SUGGEST
        self.ontology_select = self.base + API_SELECT
        self.ontology_search = self.base + API_SEARCH
        self.ontology_term = self.base + API_TERM
        self.ontology_ancestors = self.base + API_ANCESTORS

        if use_cache:
            self.use_cache = use_cache
            parquet_ontologies, ontologies = get_cache_parquet_files()
            if len(parquet_ontologies) == 0:
                self.use_cache = False
            else:
                self.parquet_files = parquet_ontologies
                self.ontologies = ontologies
        else:
            self.use_cache = False

    @staticmethod
<<<<<<< HEAD
    def build_ontology_index(ontology_file: str, output_file: str | None = None, ontology_name: str | None = None):
=======
    def build_ontology_index(
        ontology_file: str, output_file: str = None, ontology_name: str = None
    ):
>>>>>>> e9507049
        """
        Builds an index from an ontology file in the OBO format.
        The output file is a parquet file containing only three columns:
        - the accession of the term in the form of ONTOLOGY:NUMBER (e.g. GO:0000001) its name and number.
        - The name of the term.
        - The ontology in which the term is found (e.g. GO).
        All information should be in lower case and also the file will be compressed.

        Parameters:
            ontology_file (str): The name of the ontology file
            output_file (str): The name of the output file
            ontology_name (str): The name of the ontology

        """

        if ontology_file is None or not os.path.isfile(ontology_file):
            raise ValueError(f"File {ontology_file} is None or does not exist")

        # check an extension of the ontology file
        owl_file = False
        if not ontology_file.lower().endswith(".obo"):
            owl_file = True
            if ontology_name is None:
                raise ValueError("Ontology name is required for OWL files")

        if output_file is None or not output_file.lower().endswith(".parquet"):
            output_file = os.path.splitext(ontology_file)[0] + ".parquet"

        logger.info("Building index of %s", ontology_file)

        if owl_file:
            terms = read_owl_file(ontology_file, ontology_name=ontology_name)
            terms = [term for term in terms if "label" in term]
            df = pd.DataFrame(terms)
        else:
            terms = read_obo_file(ontology_file, ontology_name=ontology_name)
            # remove terms with no label
            terms = [term for term in terms if "label" in term]
            df = pd.DataFrame(terms)

        # Convert to lowercase as needed
        df["accession"] = df["accession"].str.lower()
        df["label"] = df["label"].str.lower()
        df["ontology"] = df["ontology"].str.lower()

        # Enforce data types (schema)
        df["accession"] = df["accession"].astype("string")  # Ensuring a string name
        df["label"] = df["label"].astype("string")  # Ensuring a string name
        df["ontology"] = df["ontology"].astype("string")  # Ensuring a string name

        # Remove terms with no label or accession and print a warning
        df = df.dropna(subset=["label", "accession"])
        if df.empty:
            logger.warning("No terms found in %s", ontology_file)
            raise ValueError(f"No terms found in {ontology_file}")
        logger.info("Terms found in %s: %s", ontology_file, len(df))

        df.to_parquet(output_file, compression="gzip", index=False)
        logger.info("Index has finished, output file: %s", output_file)

    def besthit(self, name, **kwargs) -> Union[dict, None]:
        """
        select a first element of the /search API response
        """
        search_resp = self.search(name, **kwargs)
        if search_resp:
            return search_resp[0]

        return None

    def get_term(self, ontology: str, iri: str) -> dict:
        """
        Gets the data for a given term

        Parameters:
            ontology (str): The name of the ontology
            iri (str): The IRI of a term

        Returns:
            dict: The term data
        """

        url = self.ontology_term.format(ontology=ontology, iri=_dparse(iri))
        response = self.session.get(url)
        return response.json()

    def get_ancestors(self, ontology: str, iri: str):
        """
        Gets the data for a given term

        Parameters:
            ontology (str): The name of the ontology
            iri (str): The IRI of a term

        Returns:
            dict: The term data
        """
        url = self.ontology_ancestors.format(ontology=ontology, iri=_dparse(iri))
        response = self.session.get(url)
        try:
            return response.json()["_embedded"]["terms"]
        except KeyError as ex:
            logger.warning(
                "Term was found but ancestor lookup returned an empty response: %s",
                response.json(),
            )
            raise ex

<<<<<<< HEAD
    def search(self, term: str, ontology: str | None = None, exact=True, use_ols_cache_only: bool = False, **kwargs):
=======
    def search(
        self,
        term: str,
        ontology: str = None,
        exact=True,
        use_ols_cache_only: bool = False,
        **kwargs,
    ):
>>>>>>> e9507049
        """
        Search a term in the OLS

        Parameters:
            term (str): The name of the term
            ontology (str): The name of the ontology
            exact (bool): Whether to search for an exact match
            use_ols_cache_only (bool): Whether to use the cache only

        Returns:
            list: A list of terms found
        """
        if use_ols_cache_only:
            terms = self.cache_search(term, ontology)
        else:
            try:
                terms = self.ols_search(term, ontology=ontology, exact=exact, **kwargs)
                if terms is None and self.use_cache:
                    terms = self.cache_search(term, ontology)
            except requests.exceptions.ConnectionError as e:
                logger.warning(f"Connection error during OLS search: {e}")
                if self.use_cache:
                    logger.info("Falling back to cache search due to connection error")
                    terms = self.cache_search(term, ontology)
                else:
                    logger.error("Cache is not enabled, cannot fall back to cache search")
                    raise
            except Exception as e:
                logger.error(f"Error during OLS search: {e}")
                if self.use_cache:
                    logger.info("Falling back to cache search due to error")
                    terms = self.cache_search(term, ontology)
                else:
                    raise
        return terms

    def _perform_ols_search(self, params, name: str, exact: bool, retry_num: int = 0):
        """
        Perform the OLS search and return the results.

        Parameters:
            params (dict): The search parameters
            name (str): The name of the term
            exact (bool): Whether to search for an exact match
            retry_num (int): The number of retries

        Returns:
            list: A list of terms found
        """
        try:
            req = self.session.get(self.ontology_search, params=params)
            logger.debug(
                "Request to OLS search API term %s, status code %s",
                name,
                req.status_code,
            )

            if req.status_code != 200:
                logger.error(
                    "OLS search term %s error, retry number %s", name, retry_num
                )
                req.raise_for_status()

            response_json = req.json()
            num_found = response_json["response"]["numFound"]
            docs = response_json["response"]["docs"]

            if num_found == 0:
                logger.debug(
                    "OLS %s search returned empty response for %s",
                    "exact" if exact else "",
                    name,
                )
                return []

            return docs
        except requests.exceptions.ConnectionError as e:
            logger.exception(f"Connection error during OLS search: {e}")
            if retry_num < 10:
                logger.info(f"Retrying OLS search (attempt {retry_num + 1}/10)...")
                return self._perform_ols_search(params, name, exact, retry_num + 1)
            else:
                logger.error("Max retry attempts reached.  OLS search failed.")
                raise
        except Exception as ex:
            logger.exception("OLS error searching term %s. Error: %s", name, ex)

    def ols_search(
        self,
        name: str,
        query_fields=None,
        ontology: str | None = None,
        field_list=None,
        children_of=None,
        exact: bool | None = None,
        bytype: str = "class",
        rows: int = 10,
        num_retries: int = 10,
        start: int = 0,
    ):
        """
        Search a term in the OLS API

        Parameters:
            name (str): The name of the term
            query_fields (list): A list of fields to search
            ontology (str): The name of the ontology
            field_list (list): A list of fields to return
            children_of (str): The IRI of a parent term
            exact (bool): Whether to search for an exact match
            bytype (str): The name of term to search for
            rows (int): The number of rows to return
            num_retries (int): The number of retries
            start (int): The starting index for pagination

        Returns:
            list: A list of terms found
        """
        params = {
            "q": name,
            "name": _concat_str_or_list(bytype),
            "rows": rows,
            "start": start,
        }
        if ontology:
            params["ontology"] = _concat_str_or_list(ontology.lower())
        elif self.ontology:
            params["ontology"] = _concat_str_or_list(self.ontology)

        if exact:
            params["exact"] = "on"
        else:
            params["exact"] = "off"

        if query_fields:
            params["queryFields"] = _concat_str_or_list(query_fields)
        elif self.query_fields:
            params["queryFields"] = _concat_str_or_list(self.query_fields)

        if field_list:
            params["fieldList"] = _concat_str_or_list(field_list)
        elif self.field_list:
            params["fieldList"] = _concat_str_or_list(self.field_list)

        if children_of:
            params["childrenOf"] = _concat_str_or_list(children_of)

        docs_found = []

        for retry_num in range(num_retries):
            docs = self._perform_ols_search(
                params, name=name, exact=exact, retry_num=retry_num
            )
            if docs:
                docs_found.extend(docs)
                if len(docs) < rows:
                    return docs_found

            start += rows
            params["start"] = start

        return docs_found

<<<<<<< HEAD
    def suggest(self, name, ontology=None):
        """Suggest terms from an optional list of ontologies

        .. seealso:: https://www.ebi.ac.uk/ols/docs/api#_suggest_term
        """
        params = {"q": name}
        if ontology:
            params["ontology"] = ",".join(ontology)
        response = self.session.get(self.ontology_suggest, params=params)
        response.raise_for_status()

        if response.json()["response"]["numFound"]:
            return response.json()["response"]["docs"]
        logger.debug("OLS suggest returned empty response for %s", name)
        return None

    def select(self, name, ontology=None, field_list=None):
        """Select terms,
        Tuned specifically to support applications such as autocomplete.

        .. see also:: https://www.ebi.ac.uk/ols4/docs/api#_select
        """
        params = {"q": name}
        if ontology:
            params["ontology"] = ",".join(ontology)
        if field_list:
            params["fieldList"] = ",".join(field_list)
        response = self.session.get(self.ontology_select, params=params)
        response.raise_for_status()

        if response.json()["response"]["numFound"]:
            return response.json()["response"]["docs"]
        logger.debug("OLS select returned empty response for %s", name)
        return None

    def cache_search(self, term: str, ontology: str | None, full_search: bool = False) -> list:
=======
    def cache_search(self, term: str, ontology: str, full_search: bool = False) -> list:
>>>>>>> e9507049
        """
        Search a term in cache files and return them as list.

        Parameters:
            term (str): The name of the term
            ontology (str): The name of the ontology
            full_search (bool): Whether to perform a full search

        Returns:
            list: A list of terms found
        """
        is_cached = False
        if ontology is not None:
            for cache_ontologies in self.ontologies:
                if cache_ontologies.lower() == ontology.lower():
                    is_cached = True
                    break
        if not is_cached and not full_search:
            return []

        if ontology is not None:
            # Query for case-insensitive search and ensure all fields are cast to string
            duckdb_conn = duckdb.execute(
                """SELECT CAST(accession AS VARCHAR) AS accession,
                          CAST(label AS VARCHAR) AS label,
                          CAST(ontology AS VARCHAR) AS ontology
                   FROM read_parquet(?)
                   WHERE lower(CAST(label AS VARCHAR)) = lower(?)
                     AND lower(CAST(ontology AS VARCHAR)) = lower(?)""",
                (self.parquet_files, term, ontology),
            )
        else:
            # Query for case-insensitive search without ontology
            duckdb_conn = duckdb.execute(
                """SELECT CAST(accession AS VARCHAR) AS accession,
                          CAST(label AS VARCHAR) AS label,
                          CAST(ontology AS VARCHAR) AS ontology
                   FROM read_parquet(?)
                   WHERE lower(CAST(label AS VARCHAR)) = lower(?)""",
                (self.parquet_files, term),
            )
        df = duckdb_conn.fetchdf()

        if df is None or df.empty:
            return []

        terms = []
        for _, row in df.iterrows():
            terms.append(
                {
                    "ontology_name": row.ontology,
                    "label": row.label,
                    "obo_id": row.accession,
                }
            )

        return terms<|MERGE_RESOLUTION|>--- conflicted
+++ resolved
@@ -14,12 +14,8 @@
 import logging
 import os.path
 import urllib.parse
-<<<<<<< HEAD
 from pathlib import Path
-=======
-from importlib.resources import files
 from typing import Union
->>>>>>> e9507049
 
 import duckdb
 import pandas as pd
@@ -72,12 +68,7 @@
 
 
 class OlsTerm:
-<<<<<<< HEAD
     def __init__(self, iri: str | None = None, term: str | None = None, ontology: str | None = None) -> None:
-=======
-
-    def __init__(self, iri: str = None, term: str = None, ontology: str = None) -> None:
->>>>>>> e9507049
         self._iri = iri
         self._term = term
         self._ontology = ontology
@@ -93,16 +84,9 @@
     Returns:
         tuple: A tuple containing the parquet files pattern and a list of unique ontology names
     """
-<<<<<<< HEAD
     parquet_dir = Path(__file__).parent
     parquet_files_pattern = f"{parquet_dir}/*.parquet"
     parquet_files = [str(f) for f in parquet_dir.glob("*.parquet")]
-=======
-
-    # For getting a pattern string
-    parquet_files_pattern = str(files(__package__).joinpath("*.parquet"))
-    parquet_files = glob.glob(parquet_files_pattern)
->>>>>>> e9507049
 
     if not parquet_files:
         logger.info("No parquet files found in %s", parquet_files_pattern)
@@ -110,9 +94,7 @@
 
     # select from all the parquets the ontology names and return a list of the unique ones
     # use for reading all the parquets the duckdb library.
-    df = duckdb.execute(
-        """SELECT DISTINCT ontology FROM read_parquet(?)""", (parquet_files,)
-    ).fetchdf()
+    df = duckdb.execute("""SELECT DISTINCT ontology FROM read_parquet(?)""", (parquet_files,)).fetchdf()
 
     if df is None or df.empty:
         return parquet_files, []
@@ -175,9 +157,7 @@
             )
 
     # remove terms with no label or accession
-    terms_info = [
-        term for term in terms_info if "label" in term and "accession" in term
-    ]
+    terms_info = [term for term in terms_info if "label" in term and "accession" in term]
     return terms_info
 
 
@@ -218,9 +198,7 @@
         content = file.read()
 
     terms = split_terms(content)
-    ontology_name = (
-        get_ontology_name(content) if ontology_name is None else ontology_name
-    )
+    ontology_name = get_ontology_name(content) if ontology_name is None else ontology_name
     terms_info = [parse_term(term, ontology_name) for term in terms]
 
     return terms_info
@@ -229,10 +207,10 @@
 class OlsClient:
     def __init__(
         self,
-        ols_base: str = None,
-        ontology: str = None,
-        field_list: list = None,
-        query_fields: list = None,
+        ols_base: str | None = None,
+        ontology: str | None = None,
+        field_list: list | None = None,
+        query_fields: list | None = None,
         use_cache: bool = True,
     ):
         """
@@ -247,6 +225,7 @@
         """
         self.base = (ols_base if ols_base else OLS).rstrip("/")
         self.session = requests.Session()
+        self.use_cache = use_cache
 
         self.ontology = ontology if ontology else None
         self.field_list = field_list if field_list else None
@@ -259,24 +238,15 @@
         self.ontology_ancestors = self.base + API_ANCESTORS
 
         if use_cache:
-            self.use_cache = use_cache
             parquet_ontologies, ontologies = get_cache_parquet_files()
             if len(parquet_ontologies) == 0:
                 self.use_cache = False
             else:
                 self.parquet_files = parquet_ontologies
                 self.ontologies = ontologies
-        else:
-            self.use_cache = False
 
     @staticmethod
-<<<<<<< HEAD
     def build_ontology_index(ontology_file: str, output_file: str | None = None, ontology_name: str | None = None):
-=======
-    def build_ontology_index(
-        ontology_file: str, output_file: str = None, ontology_name: str = None
-    ):
->>>>>>> e9507049
         """
         Builds an index from an ontology file in the OBO format.
         The output file is a parquet file containing only three columns:
@@ -385,18 +355,7 @@
             )
             raise ex
 
-<<<<<<< HEAD
     def search(self, term: str, ontology: str | None = None, exact=True, use_ols_cache_only: bool = False, **kwargs):
-=======
-    def search(
-        self,
-        term: str,
-        ontology: str = None,
-        exact=True,
-        use_ols_cache_only: bool = False,
-        **kwargs,
-    ):
->>>>>>> e9507049
         """
         Search a term in the OLS
 
@@ -455,9 +414,7 @@
             )
 
             if req.status_code != 200:
-                logger.error(
-                    "OLS search term %s error, retry number %s", name, retry_num
-                )
+                logger.error(f"OLS search term {name} error, retry number {retry_num}")
                 req.raise_for_status()
 
             response_json = req.json()
@@ -491,7 +448,7 @@
         ontology: str | None = None,
         field_list=None,
         children_of=None,
-        exact: bool | None = None,
+        exact: bool = False,
         bytype: str = "class",
         rows: int = 10,
         num_retries: int = 10,
@@ -547,9 +504,7 @@
         docs_found = []
 
         for retry_num in range(num_retries):
-            docs = self._perform_ols_search(
-                params, name=name, exact=exact, retry_num=retry_num
-            )
+            docs = self._perform_ols_search(params, name=name, exact=exact, retry_num=retry_num)
             if docs:
                 docs_found.extend(docs)
                 if len(docs) < rows:
@@ -560,7 +515,6 @@
 
         return docs_found
 
-<<<<<<< HEAD
     def suggest(self, name, ontology=None):
         """Suggest terms from an optional list of ontologies
 
@@ -597,9 +551,6 @@
         return None
 
     def cache_search(self, term: str, ontology: str | None, full_search: bool = False) -> list:
-=======
-    def cache_search(self, term: str, ontology: str, full_search: bool = False) -> list:
->>>>>>> e9507049
         """
         Search a term in cache files and return them as list.
 
