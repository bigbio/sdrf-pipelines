--- conflicted
+++ resolved
@@ -1,17 +1,12 @@
 import logging
 
-<<<<<<< HEAD
-from pandas_schema import ValidationWarning  # type: ignore
-=======
 
 class ValidationWarning:
     """
     Represents a difference between the schema and data frame, found during the validation of the data frame
     """
 
-    def __init__(
-        self, message: str, value: str = None, row: int = -1, column: str = None
-    ):
+    def __init__(self, message: str, value: str | None = None, row: int = -1, column: str | None = None):
         """
         Validation Warning in the SDRF, The warning contains the following information.
 
@@ -31,12 +26,9 @@
         The entire warning message as a string
         """
         if self.row is not None and self.column is not None and self.value is not None:
-            return '{{row: {}, column: "{}"}}: "{}" {}'.format(
-                self.row, self.column, self.value, self.message
-            )
+            return '{{row: {}, column: "{}"}}: "{}" {}'.format(self.row, self.column, self.value, self.message)
         else:
             return self.message
->>>>>>> e9507049
 
 
 class AppException(Exception):
@@ -52,16 +44,7 @@
 
 class LogicError(ValidationWarning):
     def __init__(
-<<<<<<< HEAD
         self, message: str, value: str | None = None, row: int = -1, column: str | None = None, error_type=None
-    ):
-=======
-        self,
-        message: str,
-        value: str = None,
-        row: int = -1,
-        column: str = None,
-        error_type: logging = None,
     ):
         """
         Initialize an instance of AppException with a specified value.
@@ -70,7 +53,6 @@
             message"
             value: The value associated with the exception.
         """
->>>>>>> e9507049
         super().__init__(message, value, row, column)
         self._error_type = error_type
 
@@ -78,21 +60,11 @@
     def error_type(self):
         return self._error_type
 
-
     def __str__(self) -> str:
         if self.row is not None and self.column is not None and self.value is not None:
-<<<<<<< HEAD
             return (
                 f'{{row: {self.row}, column: "{self.column}"}}: '
                 f'"{self.value}" {self.message} -- {logging.getLevelName(self._error_type)}'
-=======
-            return '{{row: {}, column: "{}"}}: "{}" {} -- {}'.format(
-                self.row,
-                self.column,
-                self.value,
-                self.message,
-                logging.getLevelName(self._error_type),
->>>>>>> e9507049
             )
         return f"{self.message} -- {logging.getLevelName(self._error_type)}"
 
