--- conflicted
+++ resolved
@@ -18,11 +18,8 @@
 
 import requests
 
-<<<<<<< HEAD
-OLS = "http://www.ebi.ac.uk/ols"
-=======
+
 OLS = 'https://www.ebi.ac.uk/ols'
->>>>>>> 03fa0ac5
 
 __all__ = ["OlsClient"]
 
