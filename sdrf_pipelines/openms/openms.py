--- conflicted
+++ resolved
@@ -1,455 +1,3 @@
-<<<<<<< HEAD
-import re
-from collections import Counter
-from sdrf_pipelines.openms.unimod import UnimodDatabase
-
-#example: parse_sdrf convert-openms -s .\sdrf-pipelines\sdrf_pipelines\large_sdrf.tsv -c '[characteristics[biological replicate],characteristics[individual]]'
-
-import pandas as pd
-
-class FileToColumnEntries:
-    file2mods = dict()
-    file2pctol = dict()
-    file2pctolunit = dict()
-    file2fragtol = dict()
-    file2fragtolunit = dict()
-    file2diss = dict()
-    file2enzyme = dict()
-    file2fraction = dict()
-    file2label = dict()
-    file2source = dict()
-    file2combined_factors = dict()
-    file2technical_rep = dict()
-
-class OpenMS:
-
-  def __init__(self) -> None:
-    super().__init__()
-    self.warnings = dict()
-    self._unimod_database = UnimodDatabase()
-
-
-  # convert modifications in sdrf file to OpenMS notation
-  def openms_ify_mods(self, sdrf_mods):
-    oms_mods = list()
-
-    for m in sdrf_mods:
-      if "AC=UNIMOD" not in m and "AC=Unimod" not in m:
-        raise Exception("only UNIMOD modifications supported. " + m)
-
-      name = re.search("NT=(.+?)(;|$)", m).group(1)
-      name = name.capitalize()
-
-      accession = re.search("AC=(.+?)(;|$)", m).group(1)
-      ptm = self._unimod_database.get_by_accession(accession)
-      if ptm != None:
-        name = ptm.get_name()
-
-      # workaround for missing PP in some sdrf TODO: fix in sdrf spec?
-      if re.search("PP=(.+?)[;$]", m) is None:
-        pp = "Anywhere"
-      else:
-        pp = re.search("PP=(.+?)(;|$)", m).group(
-          1)  # one of [Anywhere, Protein N-term, Protein C-term, Any N-term, Any C-term
-
-      if re.search("TA=(.+?)(;|$)", m) is None:  # TODO: missing in sdrf.
-        warning_message = "Warning no TA= specified. Setting to N-term or C-term if possible."
-        self.warnings[warning_message] = self.warnings.get(warning_message, 0) + 1
-        if "C-term" in pp:
-          ta = "C-term"
-        elif "N-term" in pp:
-          ta = "N-term"
-        else:
-          warning_message = "Reassignment not possible. Skipping."
-          # print(warning_message + " "+ m)
-          self.warnings[warning_message] = self.warnings.get(warning_message, 0) + 1
-          pass
-      else:
-        ta = re.search("TA=(.+?)(;|$)", m).group(1)  # target amino-acid
-      aa = ta.split(",")  # multiply target site e.g., S,T,Y including potentially termini "C-term"
-
-      if pp == "Protein N-term" or pp == "Protein C-term":
-        for a in aa:
-          if a == "C-term" or a == "N-term":  # no site specificity
-            oms_mods.append(name + " (" + pp + ")")  # any Protein N/C-term
-          else:
-            oms_mods.append(name + " (" + pp + " " + a + ")")  # specific Protein N/C-term
-      elif pp == "Any N-term" or pp == "Any C-term":
-        pp = pp.replace("Any ", "")  # in OpenMS we just use N-term and C-term
-        for a in aa:
-          if a == "C-term" or aa == "N-term":  # no site specificity
-            oms_mods.append(name + " (" + pp + ")")  # any N/C-term
-          else:
-            oms_mods.append(name + " (" + pp + " " + a + ")")  # specific N/C-term
-      else:  # Anywhere in the peptide
-        for a in aa:
-          oms_mods.append(name + " (" + a + ")")  # specific site in peptide
-
-    return ",".join(oms_mods)
-
-  def openms_convert(self, sdrf_file: str = None, keep_raw: bool = False, one_table: bool = False, legacy: bool = False,
-                     verbose: bool = False, split_by_columns: str = None):
-
-    print('PROCESSING: ' + sdrf_file + '"')
-
-    # convert list passed on command line '[assay name,comment[fraction identifier]]' to python list
-    if split_by_columns:
-      split_by_columns = split_by_columns[1:-1]  # trim '[' and ']'
-      split_by_columns = split_by_columns.split(',')
-      for i, value in enumerate(split_by_columns):
-        split_by_columns[i] = value
-      print('User selected factor columns: ' + str(split_by_columns))
-
-    # load sdrf file
-    sdrf = pd.read_table(sdrf_file)
-    sdrf = sdrf.astype(str)
-    sdrf.columns = map(str.lower, sdrf.columns)  # convert column names to lower-case
-
-    # map filename to tuple of [fixed, variable] mods
-    mod_cols = [c for ind, c in enumerate(sdrf) if
-                c.startswith('comment[modification parameters')]  # columns with modification parameters
-
-
-    if not split_by_columns:
-      # get factor columns (except constant ones)
-      factor_cols = [c for ind, c in enumerate(sdrf) if c.startswith('factor value[') and len(sdrf[c].unique()) > 1]
-
-      # get characteristics columns (except constant ones)
-      characteristics_cols = [c for ind, c in enumerate(sdrf) if
-                              c.startswith('characteristics[') and len(sdrf[c].unique()) > 1]
-      # and remove characteristics columns already present as factor
-      characteristics_cols, f = self.removeRedundantCharacteristics(characteristics_cols, sdrf, factor_cols)
-      print('Factor columns: ' + str(factor_cols))
-      print('Characteristics columns (those covered by factor columns removed): ' + str(characteristics_cols))
-    else:
-      factor_cols = split_by_columns # enforce columns as factors if names provided by user
-
-    source_name_list = list()
-    source_name2n_reps = dict()
-
-    f2c = FileToColumnEntries()
-
-    for row_index, row in sdrf.iterrows():
-      ## extract mods
-      all_mods = list(row[mod_cols])
-      # print(all_mods)
-      var_mods = [m for m in all_mods if 'MT=variable' in m or 'MT=Variable' in m]  # workaround for capitalization
-      var_mods.sort()
-      fixed_mods = [m for m in all_mods if 'MT=fixed' in m or 'MT=Fixed' in m]  # workaround for capitalization
-      fixed_mods.sort()
-      if verbose:
-        print(row)
-      raw = row['comment[data file]']
-      fixed_mods_string = ""
-      if fixed_mods is not None:
-        fixed_mods_string = self.openms_ify_mods(fixed_mods)
-
-      variable_mods_string = ""
-      if var_mods is not None:
-        variable_mods_string = self.openms_ify_mods(var_mods)
-
-      f2c.file2mods[raw] = (fixed_mods_string, variable_mods_string)
-
-      source_name = row['source name']
-      f2c.file2source[raw] = source_name
-      if not source_name in source_name_list:
-        source_name_list.append(source_name)
-
-      if 'comment[precursor mass tolerance]' in row:
-        pc_tol_str = row['comment[precursor mass tolerance]']
-        if "ppm" in pc_tol_str or "Da" in pc_tol_str:
-          pc_tmp = pc_tol_str.split(" ")
-          f2c.file2pctol[raw] = pc_tmp[0]
-          f2c.file2pctolunit[raw] = pc_tmp[1]
-        else:
-          warning_message = "Invalid precursor mass tolerance set. Assuming 10 ppm."
-          self.warnings[warning_message] = self.warnings.get(warning_message, 0) + 1
-          f2c.file2pctol[raw] = "10"
-          f2c.file2pctolunit[raw] = "ppm"
-      else:
-        warning_message = "No precursor mass tolerance set. Assuming 10 ppm."
-        self.warnings[warning_message] = self.warnings.get(warning_message, 0) + 1
-        f2c.file2pctol[raw] = "10"
-        f2c.file2pctolunit[raw] = "ppm"
-
-      if 'comment[fragment mass tolerance]' in row:
-        f_tol_str = row['comment[fragment mass tolerance]']
-        f_tol_str.replace("PPM", "ppm")  # workaround
-        if "ppm" in f_tol_str or "Da" in f_tol_str:
-          f_tmp = f_tol_str.split(" ")
-          f2c.file2fragtol[raw] = f_tmp[0]
-          f2c.file2fragtolunit[raw] = f_tmp[1]
-        else:
-          warning_message = "Invalid fragment mass tolerance set. Assuming 20 ppm."
-          self.warnings[warning_message] = self.warnings.get(warning_message, 0) + 1
-          f2c.file2fragtol[raw] = "20"
-          f2c.file2fragtolunit[raw] = "ppm"
-      else:
-        warning_message = "No fragment mass tolerance set. Assuming 20 ppm."
-        self.warnings[warning_message] = self.warnings.get(warning_message, 0) + 1
-        f2c.file2fragtol[raw] = "20"
-        f2c.file2fragtolunit[raw] = "ppm"
-
-      if 'comment[dissociation method]' in row:
-        diss_method = re.search("NT=(.+?)(;|$)", row['comment[dissociation method]']).group(1)
-        f2c.file2diss[raw] = diss_method.upper()
-      else:
-        warning_message = "No dissociation method provided. Assuming HCD."
-        self.warnings[warning_message] = self.warnings.get(warning_message, 0) + 1
-        f2c.file2diss[raw] = 'HCD'
-
-      if 'comment[technical replicate]' in row:
-        technical_replicate = str(row['comment[technical replicate]'])
-        if "not available" in technical_replicate:
-          f2c.file2technical_rep[raw] = "1"
-        else:
-          f2c.file2technical_rep[raw] = technical_replicate
-      else:
-        f2c.file2technical_rep[raw] = "1"
-
-      # store highest replicate number for this source name
-      if source_name in source_name2n_reps:
-        source_name2n_reps[source_name] = max(int(source_name2n_reps[source_name]), int(f2c.file2technical_rep[raw]))
-      else:
-        source_name2n_reps[source_name] = int(f2c.file2technical_rep[raw])
-
-      enzyme = re.search("NT=(.+?)(;|$)", row['comment[cleavage agent details]']).group(1)
-      enzyme = enzyme.capitalize()
-      if "Trypsin/p" in enzyme:  # workaround
-        enzyme = "Trypsin/P"
-      f2c.file2enzyme[raw] = enzyme
-
-      if 'comment[fraction identifier]' in row:
-        fraction = str(row['comment[fraction identifier]'])
-        if "not available" in fraction:
-          f2c.file2fraction[raw] = "1"
-        else:
-          f2c.file2fraction[raw] = fraction
-      else:
-        f2c.file2fraction[raw] = "1"
-
-      label = re.search("NT=(.+?)(;|$)", row['comment[label]']).group(1)
-      f2c.file2label[raw] = label
-
-      if not split_by_columns:
-        # extract factors (or characteristics if factors are missing), and generate one condition for
-        # every combination of factor values present in the data
-        combined_factors = self.combine_factors_to_conditions(characteristics_cols, factor_cols, row)
-      else:
-        # take only only entries of splitting columns to generate the conditions
-        combined_factors = "|".join(list(row[split_by_columns]))
-
-      # add condition from factors as extra column to sdrf so we can easily filter in pandas
-      sdrf.at[row_index, "_conditions_from_factors"] = combined_factors
-      f2c.file2combined_factors[raw] = combined_factors
-
-      #print("Combined factors: " + str(combined_factors))
-
-    conditions = Counter(f2c.file2combined_factors.values()).keys()
-    files_per_condition = Counter(f2c.file2combined_factors.values()).values()
-    print("Conditions (" + str(len(conditions)) + "): " + str(conditions))
-    print("Files per condition: " + str(files_per_condition))
-
-    ##################### only label-free supported right now
-
-    if not split_by_columns:
-      # output of search settings for every row in sdrf
-      self.save_search_settings_to_file("openms.tsv", sdrf, f2c)
-
-      # output one experimental design file
-      if one_table:
-        self.writeOneTableExperimentalDesign("experimental_design.tsv", legacy, sdrf, f2c.file2technical_rep, source_name_list, source_name2n_reps, f2c.file2combined_factors, f2c.file2label, raw, keep_raw, f2c.file2fraction)
-      else:  # two table format
-        self.writeTwoTableExperimentalDesign("experimental_design.tsv", sdrf, f2c.file2technical_rep, source_name_list, source_name2n_reps, f2c.file2label, raw, keep_raw, f2c.file2fraction, f2c.file2combined_factors)
-
-    else: # split by columns
-      for index, c in enumerate(conditions):
-        # extract rows from sdrf for current condition
-        split_sdrf = sdrf.loc[sdrf["_conditions_from_factors"] == c]
-        output_filename = "openms.tsv." + str(index)
-        self.save_search_settings_to_file(output_filename, split_sdrf, f2c)
-
-        # output of experimental design
-        output_filename = "experimental_design.tsv." + str(index)
-        if one_table:
-          self.writeOneTableExperimentalDesign(output_filename, legacy, split_sdrf, f2c.file2technical_rep, source_name_list,
-                                               source_name2n_reps, f2c.file2combined_factors, f2c.file2label, raw,
-                                               keep_raw, f2c.file2fraction)
-        else:  # two table format
-          self.writeTwoTableExperimentalDesign(output_filename,split_sdrf, f2c.file2technical_rep, source_name_list, source_name2n_reps,
-                                               f2c.file2label, raw, keep_raw, f2c.file2fraction,
-                                               f2c.file2combined_factors)
-
-
-    self.reportWarnings(sdrf_file)
-
-  def combine_factors_to_conditions(self, characteristics_cols, factor_cols, row):
-    all_factors = list(row[factor_cols])
-    combined_factors = "|".join(all_factors)
-    if combined_factors == "":
-      # fallback to characteristics (use them as factors)
-      all_factors = list(row[characteristics_cols])
-      combined_factors = "|".join(all_factors)
-      if combined_factors == "":
-        warning_message = "No factors specified. Adding dummy factor used as condition."
-        self.warnings[warning_message] = self.warnings.get(warning_message, 0) + 1
-        combined_factors = "none"
-      else:
-        warning_message = "No factors specified. Adding non-redundant characteristics as factor. Will be used as condition."
-        self.warnings[warning_message] = self.warnings.get(warning_message, 0) + 1
-    return combined_factors
-
-  def removeRedundantCharacteristics(self, characteristics_cols, sdrf, factor_cols):
-    redundant_characteristics_cols = set()
-    for c in characteristics_cols:
-      c_col = sdrf[c]  # select characteristics column
-      for f in factor_cols:  # Iterate over all factor columns
-        f_col = sdrf[f]  # select factor column
-        if c_col.equals(f_col):
-          redundant_characteristics_cols.add(c)
-    characteristics_cols = [x for x in characteristics_cols if x not in redundant_characteristics_cols]
-    return characteristics_cols, f
-
-  def reportWarnings(self, sdrf_file):
-    if len(self.warnings) != 0:
-      for k, v in self.warnings.items():
-        print('WARNING: "' + k + '" occured ' + str(v) + ' times.')
-    print("SUCCESS (WARNINGS=" + str(len(self.warnings)) + "): " + sdrf_file)
-
-  def writeTwoTableExperimentalDesign(self, output_filename, sdrf, file2technical_rep, source_name_list, source_name2n_reps, file2label, raw, keep_raw, file2fraction, file2combined_factors):
-    f = open(output_filename, "w+")
-    raw_ext_regex = re.compile(r"\.raw$", re.IGNORECASE)
-
-    openms_file_header = ["Fraction_Group", "Fraction", "Spectra_Filepath", "Label", "Sample"]
-    f.write("\t".join(openms_file_header) + "\n")
-
-    for _0, row in sdrf.iterrows():  # does only work for label-free not for multiplexed. TODO
-      raw = row["comment[data file]"]
-      source_name = row["source name"]
-      replicate = file2technical_rep[raw]
-
-      # calculate fraction group by counting all technical replicates of the preceeding source names
-      source_name_index = source_name_list.index(source_name)
-      offset = 0
-      for i in range(source_name_index):
-        offset = offset + int(source_name2n_reps[source_name_list[i]])
-
-      fraction_group = str(offset + int(replicate))
-      sample = fraction_group  # TODO: change this for multiplexed
-
-      label = file2label[raw]
-      if "label free sample" in label:
-        label = "1"
-
-      if not keep_raw:
-        out = raw_ext_regex.sub(".mzML", raw)
-      else:
-        out = raw
-
-      f.write(fraction_group + "\t" + file2fraction[raw] + "\t" + out + "\t" + label + "\t" + sample + "\n")
-
-    # sample table
-    f.write("\n")
-    openms_sample_header = ["Sample", "MSstats_Condition", "MSstats_BioReplicate"]
-    f.write("\t".join(openms_sample_header) + "\n")
-    sample_row_written = list()
-    for _0, row in sdrf.iterrows():  # does only work for label-free not for multiplexed. TODO
-      raw = row["comment[data file]"]
-      source_name = row["source name"]
-      replicate = file2technical_rep[raw]
-
-      # calculate fraction group by counting all technical replicates of the preceeding source names
-      source_name_index = source_name_list.index(source_name)
-      offset = 0
-      for i in range(source_name_index):
-        offset = offset + int(source_name2n_reps[source_name_list[i]])
-
-      fraction_group = str(offset + int(replicate))
-      sample = fraction_group  # TODO: change this for multiplexed
-
-      if 'none' in file2combined_factors[raw]:
-        # no factor defined use sample as condition
-        condition = sample
-      else:
-        condition = file2combined_factors[raw]
-
-      # MSstats BioReplicate column needs to be different for samples from different conditions.
-      # so we can't just use the technical replicate identifier in sdrf but use the sample identifer
-      MSstatsBioReplicate = sample
-
-      if sample not in sample_row_written:
-        f.write(sample + "\t" + condition + "\t" + MSstatsBioReplicate + "\n")
-        sample_row_written.append(sample)
-
-    f.close()
-
-  def writeOneTableExperimentalDesign(self, output_filename, legacy, sdrf, file2technical_rep, source_name_list, source_name2n_reps, file2combined_factors, file2label, raw, keep_raw, file2fraction):
-    f = open(output_filename, "w+")
-    raw_ext_regex = re.compile(r"\.raw$", re.IGNORECASE)
-
-    if legacy:
-      open_ms_experimental_design_header = ["Fraction_Group", "Fraction", "Spectra_Filepath", "Label", "Sample",
-                                            "MSstats_Condition", "MSstats_BioReplicate"]
-    else:
-      open_ms_experimental_design_header = ["Fraction_Group", "Fraction", "Spectra_Filepath", "Label",
-                                            "MSstats_Condition", "MSstats_BioReplicate"]
-    f.write("\t".join(open_ms_experimental_design_header) + "\n")
-
-    for _0, row in sdrf.iterrows():  # does only work for label-free not for multiplexed. TODO
-      raw = row["comment[data file]"]
-      source_name = row["source name"]
-      replicate = file2technical_rep[raw]
-
-      # calculate fraction group by counting all technical replicates of the preceeding source names
-      source_name_index = source_name_list.index(source_name)
-      offset = 0
-      for i in range(source_name_index):
-        offset = offset + int(source_name2n_reps[source_name_list[i]])
-
-      fraction_group = str(offset + int(replicate))
-      sample = fraction_group
-
-      if 'none' in file2combined_factors[raw]:
-        # no factor defined use sample as condition
-        condition = sample
-      else:
-        condition = file2combined_factors[raw]
-      label = file2label[raw]
-      if "label free sample" in label:
-        label = "1"
-
-      if not keep_raw:
-        out = raw_ext_regex.sub(".mzML", raw)
-      else:
-        out = raw
-
-      # MSstats BioReplicate column needs to be different for samples from different conditions.
-      # so we can't just use the technical replicate identifier in sdrf but use the sample identifer
-      MSstatsBioReplicate = sample
-      if legacy:
-        f.write(fraction_group + "\t" + file2fraction[
-          raw] + "\t" + out + "\t" + label + "\t" + sample + "\t" + condition + "\t" + MSstatsBioReplicate + "\n")
-      else:
-        f.write(fraction_group + "\t" + file2fraction[
-          raw] + "\t" + out + "\t" + label + "\t" + condition + "\t" + MSstatsBioReplicate + "\n")
-    f.close()
-
-  def save_search_settings_to_file(self, output_filename, sdrf, f2c):
-    f = open(output_filename, "w+")
-    open_ms_search_settings_header = ["URI", "Filename", "FixedModifications", "VariableModifications", "Label",
-                                      "PrecursorMassTolerance", "PrecursorMassToleranceUnit", "FragmentMassTolerance",
-                                      "FragmentMassToleranceUnit", "DissociationMethod", "Enzyme"]
-    f.write("\t".join(open_ms_search_settings_header) + "\n")
-    for _0, row in sdrf.iterrows():  # does only work for label-free not for multiplexed. TODO
-      URI = row["comment[file uri]"]
-      raw = row["comment[data file]"]
-      f.write(URI + "\t" + raw + "\t" + f2c.file2mods[raw][0] + "\t" + f2c.file2mods[raw][1] + "\t" + f2c.file2label[raw] + "\t" +
-              f2c.file2pctol[
-                raw] + "\t" + f2c.file2pctolunit[raw] + "\t" + f2c.file2fragtol[raw] + "\t" + f2c.file2fragtolunit[raw] + "\t" +
-              f2c.file2diss[
-                raw] + "\t" + f2c.file2enzyme[raw] + "\n")
-    f.close()
-=======
 import re
 from collections import Counter
 from sdrf_pipelines.openms.unimod import UnimodDatabase
@@ -1129,5 +677,4 @@
                     raw] + "\t" +
                 f2c.file2diss[
                     raw] + "\t" + f2c.file2enzyme[raw] + "\n")
-        f.close()
->>>>>>> 8ec4489a
+        f.close()