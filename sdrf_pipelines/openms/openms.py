r"""
Convert SDRF files for use with OpenMS.

Example command:

parse_sdrf convert-openms \
    -s .\sdrf-pipelines\sdrf_pipelines\large_sdrf.tsv \
    -c '[characteristics[biological replicate],characteristics[individual]]'
"""

import logging
import re
from collections import Counter

import pandas as pd

from sdrf_pipelines.openms.unimod import UnimodDatabase
from sdrf_pipelines.utils.utils import tsv_line

logger = logging.getLogger(__name__)


class FileToColumnEntries:
    file2mods: dict[str, tuple] = {}
    file2pctol: dict[str, str] = {}
    file2pctolunit: dict[str, str] = {}
    file2fragtol: dict[str, str] = {}
    file2fragtolunit: dict[str, str] = {}
    file2diss: dict[str, str] = {}
    file2enzyme: dict[str, str] = {}
    file2source: dict[str, str] = {}
    file2label: dict[str, list[str]] = {}
    file2fraction: dict[str, str] = {}
    file2combined_factors: dict[str, str] = {}
    file2technical_rep: dict[str, str] = {}


def get_openms_file_name(raw, extension_convert: str | None = None):
    """
    Convert file name for OpenMS. If extension_convert is set, the extension will be converted to the specified format.
    - file.raw -> file.mzML  (extension_convert=raw:mzML)
    - file.mzML -> file.mzML  (extension_convert=mzML:mzML)
    - file.mzML -> file.mzml  (extension_convert=mzML:mzml)
    - file.mzml -> file.mzML  (extension_convert=mzml:mzML)
    - file.d -> file.mzML  (extension_convert=d:mzML)
    - file.d -> file.d  (extension_convert=d:d)
    :param raw: raw file name
    :param extension_convert: convert extension to specified format
    :return: converted file name
    """

    if extension_convert is None:
        return raw

    possible_extension = ["raw", "mzML", "mzml", "d"]
    extension_convert_list = extension_convert.split(",")
    extension_convert_dict = {}
    for extension_convert in extension_convert_list:
        current_extension, new_extension = extension_convert.split(":")
        extension_convert_dict[current_extension] = new_extension

    raw_bkp = raw
    for current_extension, target_extension in extension_convert_dict.items():
        if raw.lower().endswith(current_extension.lower()):
            raw = raw.removesuffix(current_extension)
            raw += target_extension
            if not any(raw.endswith(x) for x in possible_extension):
                raise RuntimeError(
                    f"Error converting extension, {raw_bkp} -> {raw},"
                    " the ending file does not have any of the supported"
                    f" extensions {possible_extension}"
                )
            return raw

    return raw


def parse_tolerance(pc_tol_str: str, units=("ppm", "da")) -> tuple[str | None, str | None]:
    """Find tolerance in string."""
    # check that only one unit is specified?
    pc_tol_str = pc_tol_str.lower()
    for unit in units:
        if unit in pc_tol_str:
            tol = pc_tol_str.split(unit)[0].strip()
            if f" {unit}" not in pc_tol_str:
                msg = f"Missing whitespace in precursor mass tolerance: {pc_tol_str} Adding it: {tol} {unit}"
                logger.warning(msg)
            _ = float(tol)  # should be an number
            if unit == "da":
                unit = unit.capitalize()
            return tol, unit
    return None, None


class OpenMS:
    def __init__(self) -> None:
        super().__init__()
        self.warnings: dict[str, int] = {}
        self._unimod_database = UnimodDatabase()
        self.tmt18plex = {
            "TMT126": 1,
            "TMT127N": 2,
            "TMT127C": 3,
            "TMT128N": 4,
            "TMT128C": 5,
            "TMT129N": 6,
            "TMT129C": 7,
            "TMT130N": 8,
            "TMT130C": 9,
            "TMT131N": 10,
            "TMT131C": 11,
            "TMT132N": 12,
            "TMT132C": 13,
            "TMT133N": 14,
            "TMT133C": 15,
            "TMT134N": 16,
            "TMT134C": 17,
            "TMT135N": 18,
        }
        self.tmt16plex = {
            "TMT126": 1,
            "TMT127N": 2,
            "TMT127C": 3,
            "TMT128N": 4,
            "TMT128C": 5,
            "TMT129N": 6,
            "TMT129C": 7,
            "TMT130N": 8,
            "TMT130C": 9,
            "TMT131N": 10,
            "TMT131C": 11,
            "TMT132N": 12,
            "TMT132C": 13,
            "TMT133N": 14,
            "TMT133C": 15,
            "TMT134N": 16,
        }
        self.tmt11plex = {
            "TMT126": 1,
            "TMT127N": 2,
            "TMT127C": 3,
            "TMT128N": 4,
            "TMT128C": 5,
            "TMT129N": 6,
            "TMT129C": 7,
            "TMT130N": 8,
            "TMT130C": 9,
            "TMT131N": 10,
            "TMT131C": 11,
        }
        self.tmt10plex = {
            "TMT126": 1,
            "TMT127N": 2,
            "TMT127C": 3,
            "TMT128N": 4,
            "TMT128C": 5,
            "TMT129N": 6,
            "TMT129C": 7,
            "TMT130N": 8,
            "TMT130C": 9,
            "TMT131": 10,
        }
        self.tmt6plex = {
            "TMT126": 1,
            "TMT127": 2,
            "TMT128": 3,
            "TMT129": 4,
            "TMT130": 5,
            "TMT131": 6,
        }
        # Hardcode enzymes from OpenMS
        self.enzymes = {
            "Glutamyl endopeptidase": "glutamyl endopeptidase",
            "Trypsin/p": "Trypsin/P",
            "Trypchymo": "TrypChymo",
            "Lys-c": "Lys-C",
            "Lys-c/p": "Lys-C/P",
            "Lys-n": "Lys-N",
            "Arg-c": "Arg-C",
            "Arg-c/p": "Arg-C/P",
            "Asp-n": "Asp-N",
            "Asp-n/b": "Asp-N/B",
            "Asp-n_ambic": "Asp-N_ambic",
            "Chymotrypsin/p": "Chymotrypsin/P",
            "Cnbr": "CNBr",
            "V8-de": "V8-DE",
            "V8-e": "V8-E",
            "Elastase-trypsin-chymotrypsin": "elastase-trypsin-chymotrypsin",
            "Pepsina": "PepsinA",
            "Unspecific cleavage": "unspecific cleavage",
            "No cleavage": "no cleavage",
        }

        # for itraq label
        self.itraq4plex = {"itraq114": 1, "itraq115": 2, "itraq116": 3, "itraq117": 4}
        self.itraq8plex = {
            "itraq113": 1,
            "itraq114": 2,
            "itraq115": 3,
            "itraq116": 4,
            "itraq117": 5,
            "itraq118": 6,
            "itraq119": 7,
            "itraq121": 8,
        }

        #  for light, medium and heavy. E.g. Label:13C(2)15N(2) (K) as light or Dimethyl:2H(2)13C (K) as light
        self.silac3 = {"silac light": 1, "silac medium": 2, "silac heavy": 3}
        self.silac2 = {"silac light": 1, "silac heavy": 2}

    # convert modifications in sdrf file to OpenMS notation
    def openms_ify_mods(self, sdrf_mods):
        oms_mods = []

        for m in sdrf_mods:
            if "AC=UNIMOD" not in m and "AC=Unimod" not in m:
                raise Exception("only UNIMOD modifications supported. " + m)

            name = re.search("NT=(.+?)(;|$)", m).group(1)
            name = name.capitalize()

            accession = re.search("AC=(.+?)(;|$)", m).group(1)
            ptm = self._unimod_database.get_by_accession(accession)
            if ptm is not None:
                name = ptm.get_name()

            # workaround for missing PP in some sdrf TODO: fix in sdrf spec?
            if re.search("PP=(.+?)(;|$)", m) is None:
                pp = "Anywhere"
            else:
                pp = re.search("PP=(.+?)(;|$)", m).group(
                    1
                )  # one of [Anywhere, Protein N-term, Protein C-term, Any N-term, Any C-term

            ta = ""
            if re.search("TA=(.+?)(;|$)", m) is None:  # TODO: missing in sdrf.
                warning_message = (
                    "Warning no TA= specified. Setting to N-term or C-term if possible."
                )
                self.warnings[warning_message] = (
                    self.warnings.get(warning_message, 0) + 1
                )
                if "C-term" in pp:
                    ta = "C-term"
                elif "N-term" in pp:
                    ta = "N-term"
                else:
                    warning_message = "Reassignment not possible. Skipping."
                    # print(warning_message + " "+ m)
                    self.warnings[warning_message] = (
                        self.warnings.get(warning_message, 0) + 1
                    )
            else:
                ta = re.search("TA=(.+?)(;|$)", m).group(1)  # target amino-acid
            aa = ta.split(
                ","
            )  # multiply target site e.g., S,T,Y including potentially termini "C-term"

            if pp in ("Protein N-term", "Protein C-term"):
                for a in aa:
                    if a in ("C-term", "N-term"):  # no site specificity
                        oms_mods.append(name + " (" + pp + ")")  # any Protein N/C-term
                    else:
<<<<<<< HEAD
                        oms_mods.append(name + " (" + pp + " " + a + ")")  # specific Protein N/C-term
            elif pp in ("Any N-term", "Any C-term"):
=======
                        oms_mods.append(
                            name + " (" + pp + " " + a + ")"
                        )  # specific Protein N/C-term
            elif pp == "Any N-term" or pp == "Any C-term":
>>>>>>> e9507049
                pp = pp.replace("Any ", "")  # in OpenMS we just use N-term and C-term
                for a in aa:
                    if a in ("C-term", "N-term"):  # no site specificity
                        oms_mods.append(name + " (" + pp + ")")  # any N/C-term
                    else:
                        oms_mods.append(
                            name + " (" + pp + " " + a + ")"
                        )  # specific N/C-term
            else:  # Anywhere in the peptide
                for a in aa:
                    oms_mods.append(name + " (" + a + ")")  # specific site in peptide

        return ",".join(oms_mods)

    def openms_convert(
        self,
        sdrf_file: str,
        one_table: bool = False,
        legacy: bool = False,
        verbose: bool = False,
        split_by_columns: str | None = None,
        extension_convert: str | None = None,
    ):
        print("PROCESSING: " + sdrf_file + '"')

        # convert list passed on command line '[assay name,comment[fraction identifier]]' to python list
        if split_by_columns:
            split_by_columns = split_by_columns[1:-1]  # trim '[' and ']'
            split_by_columns_list = split_by_columns.split(",")
            for i, value in enumerate(split_by_columns_list):
                split_by_columns_list[i] = value
            print("User selected factor columns: " + str(split_by_columns_list))

        # load sdrf file
        sdrf = pd.read_table(sdrf_file)
        null_cols = sdrf.columns[sdrf.isnull().any()]
        if sdrf.isnull().values.any():
            raise Exception(
                "Encountered empty cells while reading SDRF."
                "Please check your file, e.g. for too many column headers or empty fields"
                f"Columns with empty values: {list(null_cols)}"
            )
        sdrf = sdrf.astype(str)
<<<<<<< HEAD
        sdrf.columns = sdrf.columns.str.lower()  # convert column names to lower-case

        # map filename to tuple of [fixed, variable] mods
        mod_cols = [
            c for ind, c in enumerate(sdrf.columns) if c.startswith("comment[modification parameters")
=======
        sdrf.columns = map(
            str.lower, sdrf.columns
        )  # convert column names to lower-case

        # map filename to tuple of [fixed, variable] mods
        mod_cols = [
            c
            for ind, c in enumerate(sdrf)
            if c.startswith("comment[modification parameters")
>>>>>>> e9507049
        ]  # columns with modification parameters

        if split_by_columns:
            factor_cols = split_by_columns_list  # enforce columns as factors if names provided by user
        else:
            factor_cols = [
<<<<<<< HEAD
                c for ind, c in enumerate(sdrf.columns) if c.startswith("factor value[") and len(sdrf[c].unique()) >= 1
=======
                c
                for ind, c in enumerate(sdrf)
                if c.startswith("factor value[") and len(sdrf[c].unique()) >= 1
>>>>>>> e9507049
            ]

            characteristics_cols = [
                c
<<<<<<< HEAD
                for ind, c in enumerate(sdrf.columns)
=======
                for ind, c in enumerate(sdrf)
>>>>>>> e9507049
                if c.startswith("characteristics[") and len(sdrf[c].unique()) >= 1
            ]
            # and remove characteristics columns already present as factor
            characteristics_cols = self.removeRedundantCharacteristics(
                characteristics_cols, sdrf, factor_cols
            )
            print("Factor columns: " + str(factor_cols))
<<<<<<< HEAD
            print("Characteristics columns (those covered by factor columns removed): " + str(characteristics_cols))
=======
            print(
                "Characteristics columns (those covered by factor columns removed): "
                + str(characteristics_cols)
            )
        else:
            factor_cols = (
                split_by_columns  # enforce columns as factors if names provided by user
            )
>>>>>>> e9507049

        source_name_list: list[str] = []
        source_name2n_reps: dict[str, int] = {}

        f2c = FileToColumnEntries()
        for row_index, row in sdrf.iterrows():
            # extract mods
            all_mods = list(row[mod_cols])
            # print(all_mods)
            var_mods = [
                m for m in all_mods if "MT=variable" in m or "MT=Variable" in m
            ]  # workaround for capitalization
            var_mods.sort()
            fixed_mods = [
                m for m in all_mods if "MT=fixed" in m or "MT=Fixed" in m
            ]  # workaround for capitalization
            fixed_mods.sort()
            if verbose:
                print(row)
            raw = row["comment[data file]"]
            fixed_mods_string = ""
            if fixed_mods is not None:
                fixed_mods_string = self.openms_ify_mods(fixed_mods)

            variable_mods_string = ""
            if var_mods is not None:
                variable_mods_string = self.openms_ify_mods(var_mods)

            f2c.file2mods[raw] = (fixed_mods_string, variable_mods_string)

            source_name = row["source name"]
            f2c.file2source[raw] = source_name
            if source_name not in source_name_list:
                source_name_list.append(source_name)

            if "comment[precursor mass tolerance]" in row:
                pc_tol_str = row["comment[precursor mass tolerance]"].strip()

                tol, unit = parse_tolerance(pc_tol_str)
                if tol is None or unit is None:
                    raise ValueError(f"Cannot read precursor mass tolerance: {pc_tol_str}")
                    # warning_message = "Invalid precursor mass tolerance set. Assuming 10 ppm."
                    # self.warnings[warning_message] = self.warnings.get(warning_message, 0) + 1
                    # f2c.file2pctol[raw] = "10"
                    # f2c.file2pctolunit[raw] = "ppm"
                f2c.file2pctol[raw] = tol
                f2c.file2pctolunit[raw] = unit
            else:
                warning_message = "No precursor mass tolerance set. Assuming 10 ppm."
                self.warnings[warning_message] = (
                    self.warnings.get(warning_message, 0) + 1
                )
                f2c.file2pctol[raw] = "10"
                f2c.file2pctolunit[raw] = "ppm"

            if "comment[fragment mass tolerance]" in row:
                f_tol_str = row["comment[fragment mass tolerance]"].strip()
                tol, unit = parse_tolerance(f_tol_str)
                if tol is None or unit is None:
                    raise ValueError(f"Cannot read precursor mass tolerance: {f_tol_str}")
                    # warning_message = "Invalid fragment mass tolerance set. Assuming 20 ppm."
                    # self.warnings[warning_message] = self.warnings.get(warning_message, 0) + 1
                    # f2c.file2fragtol[raw] = "20"
                    # f2c.file2fragtolunit[raw] = "ppm"
                f2c.file2fragtol[raw] = tol
                f2c.file2fragtolunit[raw] = unit
            else:
                warning_message = "No fragment mass tolerance set. Assuming 20 ppm."
                self.warnings[warning_message] = (
                    self.warnings.get(warning_message, 0) + 1
                )
                f2c.file2fragtol[raw] = "20"
                f2c.file2fragtolunit[raw] = "ppm"

            if "comment[dissociation method]" in row:
<<<<<<< HEAD
                search_result_diss_method = re.search("NT=(.+?)(;|$)", row["comment[dissociation method]"])
                if search_result_diss_method is not None:
                    diss_method = search_result_diss_method.group(1)
=======
                if (
                    re.search("NT=(.+?)(;|$)", row["comment[dissociation method]"])
                    is not None
                ):
                    diss_method = re.search(
                        "NT=(.+?)(;|$)", row["comment[dissociation method]"]
                    ).group(1)
>>>>>>> e9507049
                    f2c.file2diss[raw] = diss_method.upper()
                else:
                    warning_message = "No dissociation method provided. Assuming HCD."
                    self.warnings[warning_message] = (
                        self.warnings.get(warning_message, 0) + 1
                    )
                    f2c.file2diss[raw] = "HCD"
            else:
                warning_message = "No dissociation method provided. Assuming HCD."
                self.warnings[warning_message] = (
                    self.warnings.get(warning_message, 0) + 1
                )
                f2c.file2diss[raw] = "HCD"

            if "comment[technical replicate]" in row:
                technical_replicate = str(row["comment[technical replicate]"])
                if "not available" in technical_replicate:
                    f2c.file2technical_rep[raw] = "1"
                else:
                    f2c.file2technical_rep[raw] = technical_replicate
            else:
                f2c.file2technical_rep[raw] = "1"

            # store highest replicate number for this source name
            if source_name in source_name2n_reps:
                source_name2n_reps[source_name] = max(
                    int(source_name2n_reps[source_name]),
                    int(f2c.file2technical_rep[raw]),
                )
            else:
                source_name2n_reps[source_name] = int(f2c.file2technical_rep[raw])

<<<<<<< HEAD
            enzyme_search_result = re.search("NT=(.+?)(;|$)", row["comment[cleavage agent details]"])
            if enzyme_search_result is not None:
                enzyme = enzyme_search_result.group(1)
            else:
                raise ValueError("Here! Have a strawberry. 🍓")
=======
            enzyme = re.search(
                "NT=(.+?)(;|$)", row["comment[cleavage agent details]"]
            ).group(1)
>>>>>>> e9507049

            enzyme = enzyme.capitalize()
            # This is to check if the openMS map of enzymes
            if enzyme in self.enzymes:
                enzyme = self.enzymes[enzyme]

            f2c.file2enzyme[raw] = enzyme

            if "comment[fraction identifier]" in row:
                fraction = str(row["comment[fraction identifier]"])
                if "not available" in fraction:
                    f2c.file2fraction[raw] = "1"
                else:
                    f2c.file2fraction[raw] = fraction
            else:
                f2c.file2fraction[raw] = "1"

            search_result_label = re.search("NT=(.+?)(;|$)", row["comment[label]"])
            if search_result_label is not None:
                label = search_result_label.group(1)
                f2c.file2label[raw] = [label]
            else:
                if "TMT" in row["comment[label]"]:
                    label = sdrf[sdrf["comment[data file]"] == raw][
                        "comment[label]"
                    ].tolist()
                elif "SILAC" in row["comment[label]"]:
                    label = sdrf[sdrf["comment[data file]"] == raw][
                        "comment[label]"
                    ].tolist()
                elif "label free sample" in row["comment[label]"]:
                    label = ["label free sample"]
                elif "ITRAQ" in row["comment[label]"]:
                    label = sdrf[sdrf["comment[data file]"] == raw][
                        "comment[label]"
                    ].tolist()
                else:
                    raise Exception(
                        "Label " + str(row["comment[label]"]) + " is not recognized"
                    )
                f2c.file2label[raw] = label

            if not split_by_columns:
                # extract factors (or characteristics if factors are missing), and generate one condition for
                # every combination of factor values present in the data
                combined_factors = self.combine_factors_to_conditions(
                    characteristics_cols, factor_cols, row
                )
            else:
                # take only entries of splitting columns to generate the conditions
                combined_factors = "|".join(list(row[split_by_columns_list]))

            # add condition from factors as extra column to sdrf so we can easily filter in pandas
            sdrf["_conditions_from_factors"] = pd.Series(
                [None] * sdrf.shape[0], dtype="object"
            )
            sdrf.at[row_index, "_conditions_from_factors"] = combined_factors

            f2c.file2combined_factors[raw + row["comment[label]"]] = combined_factors

            # print("Combined factors: " + str(combined_factors))

        conditions = Counter(f2c.file2combined_factors.values()).keys()
        files_per_condition = Counter(f2c.file2combined_factors.values()).values()
        print("Conditions (" + str(len(conditions)) + "): " + str(conditions))
        print("Files per condition: " + str(files_per_condition))

        if not split_by_columns:
            # output of search settings for every row in sdrf
            self.save_search_settings_to_file("openms.tsv", sdrf, f2c)

            # output one experimental design file
            if one_table:
                self.writeOneTableExperimentalDesign(
                    "experimental_design.tsv",
                    legacy,
                    sdrf,
                    f2c.file2technical_rep,
                    source_name_list,
                    source_name2n_reps,
                    f2c.file2combined_factors,
                    f2c.file2label,
                    extension_convert,
                    f2c.file2fraction,
                )
            else:  # two table format
                self.writeTwoTableExperimentalDesign(
                    "experimental_design.tsv",
                    sdrf,
                    f2c.file2technical_rep,
                    source_name_list,
                    source_name2n_reps,
                    f2c.file2label,
                    extension_convert,
                    f2c.file2fraction,
                    f2c.file2combined_factors,
                )

        else:  # split by columns
            for index, c in enumerate(conditions):
                # extract rows from sdrf for current condition
                split_sdrf = sdrf.loc[sdrf["_conditions_from_factors"] == c]
                output_filename = "openms.tsv." + str(index)
                self.save_search_settings_to_file(output_filename, split_sdrf, f2c)

                # output of experimental design
                output_filename = "experimental_design.tsv." + str(index)
                if one_table:
                    self.writeOneTableExperimentalDesign(
                        output_filename,
                        legacy,
                        split_sdrf,
                        f2c.file2technical_rep,
                        source_name_list,
                        source_name2n_reps,
                        f2c.file2combined_factors,
                        f2c.file2label,
                        extension_convert,
                        f2c.file2fraction,
                    )
                else:  # two table format
                    self.writeTwoTableExperimentalDesign(
                        output_filename,
                        split_sdrf,
                        f2c.file2technical_rep,
                        source_name_list,
                        source_name2n_reps,
                        f2c.file2label,
                        extension_convert,
                        f2c.file2fraction,
                        f2c.file2combined_factors,
                    )

        self.reportWarnings(sdrf_file)

    def combine_factors_to_conditions(self, characteristics_cols, factor_cols, row):
        all_factors = list(row[factor_cols])
        combined_factors = "|".join(all_factors)
        if combined_factors == "":
            # fallback to characteristics (use them as factors)
            all_factors = list(row[characteristics_cols])
            combined_factors = "|".join(all_factors)
            if combined_factors == "":
                warning_message = (
                    "No factors specified. Adding dummy factor used as condition."
                )
                self.warnings[warning_message] = (
                    self.warnings.get(warning_message, 0) + 1
                )
                combined_factors = None
            else:
                warning_message = (
                    "No factors specified. Adding non-redundant characteristics as factor. Will be used "
                    "as condition. "
                )
                self.warnings[warning_message] = (
                    self.warnings.get(warning_message, 0) + 1
                )
        return combined_factors

    def removeRedundantCharacteristics(self, characteristics_cols, sdrf, factor_cols):
        redundant_characteristics_cols = set()
        for c in characteristics_cols:
            c_col = sdrf[c]  # select characteristics column
            for f in factor_cols:  # Iterate over all factor columns
                f_col = sdrf[f]  # select factor column
                if c_col.equals(f_col):
                    redundant_characteristics_cols.add(c)
        characteristics_cols = [
            x for x in characteristics_cols if x not in redundant_characteristics_cols
        ]
        return characteristics_cols

    def reportWarnings(self, sdrf_file):
        if len(self.warnings) != 0:
            for k, v in self.warnings.items():
                print('WARNING: "' + k + '" occurred ' + str(v) + " times.")
        print("SUCCESS (WARNINGS=" + str(len(self.warnings)) + "): " + sdrf_file)

    def writeTwoTableExperimentalDesign(
        self,
        output_filename,
        sdrf,
        file2technical_rep,
        source_name_list,
        source_name2n_reps,
        file2label,
        extension_convert,
        file2fraction,
        file2combined_factors,
    ):
        openms_file_header = [
            "Fraction_Group",
            "Fraction",
            "Spectra_Filepath",
            "Label",
            "Sample",
        ]
        f = ""
        f += "\t".join(openms_file_header) + "\n"
        label_index = dict(
            zip(sdrf["comment[data file]"], [0] * len(sdrf["comment[data file]"]))
        )
        sample_identifier_re = re.compile(r"sample (\d+)$", re.IGNORECASE)
        Fraction_group = {}
        sample_id_map = {}
        sample_id = 1
        pre_frac_group = 1
        raw_frac = {}
        for _0, row in sdrf.iterrows():
            raw = row["comment[data file]"]
            source_name = row["source name"]
            replicate = file2technical_rep[raw]

            # calculate fraction group by counting all technical replicates of the preceeding source names
            source_name_index = source_name_list.index(source_name)
            offset = 0
            for i in range(source_name_index):
                offset = offset + int(source_name2n_reps[source_name_list[i]])

            fraction_group = offset + int(replicate)

            if fraction_group not in raw_frac:
                raw_frac[fraction_group] = [raw]

                if raw in Fraction_group:
                    if fraction_group < Fraction_group[raw]:
                        Fraction_group[raw] = fraction_group
                else:
                    Fraction_group[raw] = fraction_group

                # make fraction group consecutive
                if Fraction_group[raw] > pre_frac_group + 1:
                    Fraction_group[raw] = pre_frac_group + 1
                pre_frac_group = Fraction_group[raw]

            else:
                raw_frac[fraction_group].append(raw)
                Fraction_group[raw] = Fraction_group[raw_frac[fraction_group][0]]

            if re.search(sample_identifier_re, source_name) is not None:
                sample = re.search(sample_identifier_re, source_name).group(1)
            else:
                warning_message = "No sample identifier"
                self.warnings[warning_message] = (
                    self.warnings.get(warning_message, 0) + 1
                )

                # Solve non-sample id expression models
                if source_name in sample_id_map.keys():
                    sample = sample_id_map[source_name]
                else:
                    sample_id_map[source_name] = sample_id
                    sample = sample_id
                    sample_id += 1

            label = file2label[raw]
            if "label free sample" in label:
                label = "1"
            elif "TMT" in ",".join(file2label[raw]):
                if len(label) > 16 or "TMT134C" in label or "TMT135N" in label:
                    choice = self.tmt18plex
                elif (
                    len(label) > 11
                    or "TMT134N" in label
                    or "TMT133C" in label
                    or "TMT133N" in label
                    or "TMT132C" in label
                    or "TMT132N" in label
                ):
                    choice = self.tmt16plex
                elif len(label) == 11 or "TMT131C" in label:
                    choice = self.tmt11plex
                elif len(label) > 6:
                    choice = self.tmt10plex
                else:
                    choice = self.tmt6plex
                label = str(choice[label[label_index[raw]]])
                label_index[raw] = label_index[raw] + 1
            elif "SILAC" in ",".join(file2label[raw]):
                if len(label) == 3:
                    label = str(self.silac3[label[label_index[raw]].lower()])
                else:
                    label = str(self.silac2[label[label_index[raw]].lower()])
            elif "ITRAQ" in ",".join(file2label[raw]):
                if (
                    len(label) > 4
                    or "ITRAQ113" in label
                    or "ITRAQ118" in label
                    or "ITRAQ119" in label
                    or "ITRAQ121" in label
                ):
                    label = str(self.itraq8plex[label[label_index[raw]].lower()])
                else:
                    label = str(self.itraq4plex[label[label_index[raw]].lower()])
                label_index[raw] = label_index[raw] + 1

            out = get_openms_file_name(raw, extension_convert)

            f += tsv_line(
                str(Fraction_group[raw]),
                file2fraction[raw],
                out,
                label,
                str(sample),
            )

        # sample table
        f += "\n"
<<<<<<< HEAD
        if "tmt" in ",".join(map(str.lower, file2label[sdrf["comment[data file]"].tolist()[0]])) or "itraq" in ",".join(
            map(str.lower, file2label[sdrf["comment[data file]"].tolist()[0]])
        ):
            openms_sample_header = ["Sample", "MSstats_Condition", "MSstats_BioReplicate", "MSstats_Mixture"]
=======
        if "tmt" in ",".join(
            map(lambda x: x.lower(), file2label[sdrf["comment[data file]"].tolist()[0]])
        ) or "itraq" in ",".join(
            map(lambda x: x.lower(), file2label[sdrf["comment[data file]"].tolist()[0]])
        ):
            openms_sample_header = [
                "Sample",
                "MSstats_Condition",
                "MSstats_BioReplicate",
                "MSstats_Mixture",
            ]
>>>>>>> e9507049
        else:
            openms_sample_header = [
                "Sample",
                "MSstats_Condition",
                "MSstats_BioReplicate",
            ]
        f += "\t".join(openms_sample_header) + "\n"
        sample_row_written = []
        mixture_identifier = 1
        mixture_raw_tag = {}
        mixture_sample_tag = {}
        BioReplicate = []

        for _0, row in sdrf.iterrows():
            raw = row["comment[data file]"]
            source_name = row["source name"]
            if re.search(sample_identifier_re, source_name) is not None:
                sample = re.search(sample_identifier_re, source_name).group(1)

                # MSstats BioReplicate column needs to be different for samples from different conditions.
                # so we can't just use the technical replicate identifier in sdrf but use the sample identifer
                MSstatsBioReplicate = sample
                if sample not in BioReplicate:
                    BioReplicate.append(sample)
            else:
                warning_message = "No sample identifier"
                self.warnings[warning_message] = (
                    self.warnings.get(warning_message, 0) + 1
                )

                # Solve non-sample id expression models
                sample = sample_id_map[source_name]

                if sample not in BioReplicate:
                    BioReplicate.append(sample)
                MSstatsBioReplicate = str(BioReplicate.index(sample) + 1)
            if file2combined_factors[raw + row["comment[label]"]] is None:
                # no factor defined use sample as condition
                condition = source_name
            else:
                condition = file2combined_factors[raw + row["comment[label]"]]
            if len(openms_sample_header) == 4:
                if raw not in mixture_raw_tag:
                    if sample not in mixture_sample_tag:
                        mixture_raw_tag[raw] = mixture_identifier
                        mixture_sample_tag[sample] = mixture_identifier
                        mix_id = mixture_identifier
                        mixture_identifier += 1

                    else:
                        mix_id = mixture_sample_tag[sample]
                        mixture_raw_tag[raw] = mix_id
                else:
                    mix_id = mixture_raw_tag[raw]

                if sample not in sample_row_written:
                    f += (
                        str(sample)
                        + "\t"
                        + condition
                        + "\t"
                        + MSstatsBioReplicate
                        + "\t"
                        + str(mix_id)
                        + "\n"
                    )
                    sample_row_written.append(sample)
            else:
                if sample not in sample_row_written:
                    f += (
                        str(sample)
                        + "\t"
                        + condition
                        + "\t"
                        + MSstatsBioReplicate
                        + "\n"
                    )
                    sample_row_written.append(sample)

        with open(output_filename, "w+", encoding="utf-8") as of:
            of.write(f)

    def writeOneTableExperimentalDesign(
        self,
        output_filename,
        legacy,
        sdrf,
        file2technical_rep,
        source_name_list,
        source_name2n_reps,
        file2combined_factors,
        file2label,
        extension_convert,
        file2fraction,
    ):
        f = ""
<<<<<<< HEAD
        if "tmt" in map(str.lower, file2label[sdrf["comment[data file]"].tolist()[0]]) or "itraq" in map(
            str.lower, file2label[sdrf["comment[data file]"].tolist()[0]]
=======
        if "tmt" in map(
            lambda x: x.lower(), file2label[sdrf["comment[data file]"].tolist()[0]]
        ) or "itraq" in map(
            lambda x: x.lower(), file2label[sdrf["comment[data file]"].tolist()[0]]
>>>>>>> e9507049
        ):
            if legacy:
                open_ms_experimental_design_header = [
                    "Fraction_Group",
                    "Fraction",
                    "Spectra_Filepath",
                    "Label",
                    "Sample",
                    "MSstats_Condition",
                    "MSstats_BioReplicate",
                    "MSstats_Mixture",
                ]
            else:
                open_ms_experimental_design_header = [
                    "Fraction_Group",
                    "Fraction",
                    "Spectra_Filepath",
                    "Label",
                    "MSstats_Condition",
                    "MSstats_BioReplicate",
                    "MSstats_Mixture",
                ]
        else:
            if legacy:
                open_ms_experimental_design_header = [
                    "Fraction_Group",
                    "Fraction",
                    "Spectra_Filepath",
                    "Label",
                    "Sample",
                    "MSstats_Condition",
                    "MSstats_BioReplicate",
                ]
            else:
                open_ms_experimental_design_header = [
                    "Fraction_Group",
                    "Fraction",
                    "Spectra_Filepath",
                    "Label",
                    "MSstats_Condition",
                    "MSstats_BioReplicate",
                ]

        f += "\t".join(open_ms_experimental_design_header) + "\n"
        label_index = dict(
            zip(sdrf["comment[data file]"], [0] * len(sdrf["comment[data file]"]))
        )
        sample_identifier_re = re.compile(r"sample (\d+)$", re.IGNORECASE)
        Fraction_group = {}
        mixture_identifier = 1
        mixture_raw_tag = {}
        mixture_sample_tag = {}
        BioReplicate = []
        sample_id_map = {}
        sample_id = 1
        pre_frac_group = 1
        raw_frac = {}
        for _0, row in sdrf.iterrows():
            raw = row["comment[data file]"]
            source_name = row["source name"]
            replicate = file2technical_rep[raw]

            # calculate fraction group by counting all technical replicates of the preceeding source names
            source_name_index = source_name_list.index(source_name)
            offset = 0
            for i in range(source_name_index):
                offset = offset + int(source_name2n_reps[source_name_list[i]])

            fraction_group = offset + int(replicate)

            if fraction_group not in raw_frac:
                raw_frac[fraction_group] = [raw]

                if raw in Fraction_group:
                    if fraction_group < Fraction_group[raw]:
                        Fraction_group[raw] = fraction_group
                else:
                    Fraction_group[raw] = fraction_group

                # make fraction group consecutive
                if Fraction_group[raw] > pre_frac_group + 1:
                    Fraction_group[raw] = pre_frac_group + 1
                pre_frac_group = Fraction_group[raw]

            else:
                raw_frac[fraction_group].append(raw)
                Fraction_group[raw] = Fraction_group[raw_frac[fraction_group][0]]

            if re.search(sample_identifier_re, source_name) is not None:
                sample = re.search(sample_identifier_re, source_name).group(1)

                # MSstats BioReplicate column needs to be different for samples from different conditions.
                # so we can't just use the technical replicate identifier in sdrf but use the sample identifer
                MSstatsBioReplicate = sample
                if sample not in BioReplicate:
                    BioReplicate.append(sample)
            else:
                warning_message = "No sample number identifier"
                self.warnings[warning_message] = (
                    self.warnings.get(warning_message, 0) + 1
                )

                # Solve non-sample id expression models
                if source_name in sample_id_map:
                    sample = sample_id_map[source_name]
                else:
                    sample_id_map[source_name] = sample_id
                    sample = sample_id
                    sample_id += 1
                if sample not in BioReplicate:
                    BioReplicate.append(sample)
                MSstatsBioReplicate = str(BioReplicate.index(sample) + 1)

            if file2combined_factors[raw + row["comment[label]"]] is None:
                # no factor defined -> use sample as condition
                condition = source_name
            else:
                condition = file2combined_factors[raw + row["comment[label]"]]

            # convert sdrf's label to openms's label
            label = file2label[raw]
            if "label free sample" in label:
                label = "1"

            elif "TMT" in ",".join(file2label[raw]):
                if len(label) > 16 or "TMT134C" in label or "TMT135N" in label:
                    choice = self.tmt18plex
                elif (
                    len(label) > 11
                    or "TMT134N" in label
                    or "TMT133C" in label
                    or "TMT133N" in label
                    or "TMT132C" in label
                    or "TMT132N" in label
                ):
                    choice = self.tmt16plex
                elif len(label) == 11 or "TMT131C" in label:
                    choice = self.tmt11plex
                elif len(label) > 6:
                    choice = self.tmt10plex
                else:
                    choice = self.tmt6plex
                label = str(choice[label[label_index[raw]]])

                #  This can be avoided the dicts are built based on file&label as key.
                label_index[raw] = label_index[raw] + 1
            elif "SILAC" in ",".join(file2label[raw]):
                if len(label) == 3:
                    label = str(self.silac3[label[label_index[raw]].lower()])
                else:
                    label = str(self.silac2[label[label_index[raw]].lower()])
                label_index[raw] = label_index[raw] + 1
            elif "ITRAQ" in ",".join(file2label[raw]):
                if (
                    len(label) > 4
                    or "ITRAQ113" in label
                    or "ITRAQ118" in label
                    or "ITRAQ119" in label
                    or "ITRAQ121" in label
                ):
                    label = str(self.itraq8plex[label[label_index[raw]].lower()])
                else:
                    label = str(self.itraq4plex[label[label_index[raw]].lower()])
                label_index[raw] = label_index[raw] + 1

            out = get_openms_file_name(raw, extension_convert)

            if "MSstats_Mixture" in open_ms_experimental_design_header:
                if raw not in mixture_raw_tag:
                    if sample not in mixture_sample_tag:
                        mixture_raw_tag[raw] = mixture_identifier
                        mixture_sample_tag[sample] = mixture_identifier
                        mix_id = mixture_identifier
                        mixture_identifier += 1
                    else:
                        mix_id = mixture_sample_tag[sample]
                        mixture_raw_tag[raw] = mix_id
                else:
                    mix_id = mixture_raw_tag[raw]

                if legacy:
                    f += tsv_line(
                        str(Fraction_group[raw]),
                        file2fraction[raw],
                        out,
                        label,
                        str(sample),
                        condition,
                        MSstatsBioReplicate,
                        str(mix_id),
                    )
                else:
                    f += tsv_line(
                        str(Fraction_group[raw]),
                        file2fraction[raw],
                        out,
                        label,
                        condition,
                        MSstatsBioReplicate,
                        str(mix_id),
                    )
            else:
                if legacy:
                    f += tsv_line(
                        str(Fraction_group[raw]),
                        file2fraction[raw],
                        out,
                        label,
                        str(sample),
                        condition,
                        MSstatsBioReplicate,
                    )
                else:
                    f += tsv_line(
                        str(Fraction_group[raw]), file2fraction[raw], out, label, condition, MSstatsBioReplicate
                    )

        with open(output_filename, "w+", encoding="utf-8") as of:
            of.write(f)

    def save_search_settings_to_file(self, output_filename, sdrf, f2c):
        f = ""
        open_ms_search_settings_header = [
            "URI",
            "Filename",
            "FixedModifications",
            "VariableModifications",
            "Proteomics Data Acquisition Method",
            "Label",
            "PrecursorMassTolerance",
            "PrecursorMassToleranceUnit",
            "FragmentMassTolerance",
            "FragmentMassToleranceUnit",
            "DissociationMethod",
            "Enzyme",
        ]
        f += "\t".join(open_ms_search_settings_header) + "\n"
        raws = []
        TMT_mod = {
            "tmt6plex": ["TMT6plex (K)", "TMT6plex (N-term)"],
            "tmt10plex": ["TMT6plex (K)", "TMT6plex (N-term)"],
            "tmt11plex": ["TMT6plex (K)", "TMT6plex (N-term)"],
            "tmt16plex": ["TMTpro (K)", "TMTpro (N-term)"],
            "tmt18plex": [
                "TMTpro (K)",
                "TMTpro (N-term)",
            ],  # https://www.unimod.org/modifications_view.php?editid1=2016
        }
        ITRAQ_mod = {
            "itraq4plex": ["iTRAQ4plex (K)", "iTRAQ4plex (N-term)"],
            "itraq8plex": ["iTRAQ8plex (K)", "iTRAQ8plex (N-term)"],
        }
        for _0, row in sdrf.iterrows():
            URI = row["comment[file uri]"]
            raw = row["comment[data file]"]
            if "comment[proteomics data acquisition method]" not in row:
                warning_message = (
                    "The comment[proteomics data acquisition method] column is missing, "
                    "default Data-Dependent Acquisition"
                )
                self.warnings[warning_message] = (
                    self.warnings.get(warning_message, 0) + 1
                )
                acquisition_method = "Data-Dependent Acquisition"
            else:
                acquisition_method = row["comment[proteomics data acquisition method]"]
                if len(acquisition_method.split(";")) > 1:
                    acquisition_method = acquisition_method.split(";")[0].split("=")[1]

            if raw in raws:
                continue
            raws.append(raw)
            labels = f2c.file2label[raw]
            if "TMT" in ",".join(labels):
                if len(labels) > 16 or "TMT134C" in labels or "TMT135N" in labels:
                    label = "tmt18plex"
                elif (
                    len(labels) > 11
                    or "TMT134N" in labels
                    or "TMT133C" in labels
                    or "TMT133N" in labels
                    or "TMT132C" in labels
                    or "TMT132N" in labels
                ):
                    label = "tmt16plex"
                elif len(labels) == 11 or "TMT131C" in labels:
                    label = "tmt11plex"
                elif len(labels) > 6:
                    label = "tmt10plex"
                else:
                    label = "tmt6plex"
                # add default TMT modification when sdrf with label not contains TMT modification
                if (
                    "TMT" not in f2c.file2mods[raw][0]
                    and "TMT" not in f2c.file2mods[raw][1]
                ):
                    warning_message = (
                        "The sdrf with TMT label doesn't contain TMT modification. Adding default "
                        "variable modifications."
                    )
                    self.warnings[warning_message] = (
                        self.warnings.get(warning_message, 0) + 1
                    )
                    tmt_var_mod = TMT_mod[label]
                    if f2c.file2mods[raw][1]:
                        VarMod = ",".join(
                            f2c.file2mods[raw][1].split(",") + tmt_var_mod
                        )
                        f2c.file2mods[raw] = (f2c.file2mods[raw][0], VarMod)
                    else:
                        f2c.file2mods[raw] = (
                            f2c.file2mods[raw][0],
                            ",".join(tmt_var_mod),
                        )
            elif "label free sample" in labels:
                label = "label free sample"
            elif "silac" in ",".join(labels):
                label = "SILAC"
            elif "ITRAQ" in ",".join(labels):
                if (
                    len(labels) > 4
                    or "ITRAQ113" in labels
                    or "ITRAQ118" in labels
                    or "ITRAQ119" in labels
                    or "ITRAQ121" in labels
                ):
                    label = "itraq8plex"
                else:
                    label = "itraq4plex"
                # add default ITRAQ modification when sdrf with label not contains ITRAQ modification
                if (
                    "ITRAQ" not in f2c.file2mods[raw][0]
                    and "ITRAQ" not in f2c.file2mods[raw][1]
                ):
                    warning_message = (
                        "The sdrf with ITRAQ label doesn't contain label modification. Adding default "
                        "variable modifications."
                    )
                    self.warnings[warning_message] = (
                        self.warnings.get(warning_message, 0) + 1
                    )
                    itraq_var_mod = ITRAQ_mod[label]
                    if f2c.file2mods[raw][1]:
                        VarMod = ",".join(
                            f2c.file2mods[raw][1].split(",") + itraq_var_mod
                        )
                        f2c.file2mods[raw] = (f2c.file2mods[raw][0], VarMod)
                    else:
                        f2c.file2mods[raw] = (
                            f2c.file2mods[raw][0],
                            ",".join(itraq_var_mod),
                        )

            else:
                raise Exception(
                    "Failed to find any supported labels. Supported labels are 'silac', 'label free "
                    "sample', 'ITRAQ', and tmt labels in the format 'TMT131C'"
                )

            # Why is the file name modified on the experimental design but not in the openms.tsv?
            # out_fname = get_openms_file_name(raw, extension_convert=extension_convert)
            out_fname = raw

            f += tsv_line(
                URI,
                out_fname,
                f2c.file2mods[raw][0],
                f2c.file2mods[raw][1],
                acquisition_method,
                label,
                f2c.file2pctol[raw],
                f2c.file2pctolunit[raw],
                f2c.file2fragtol[raw],
                f2c.file2fragtolunit[raw],
                f2c.file2diss[raw],
                f2c.file2enzyme[raw],
            )
        # openms.tsv
        with open(output_filename, "w+", encoding="utf-8") as of:
            of.write(f)<|MERGE_RESOLUTION|>--- conflicted
+++ resolved
@@ -234,12 +234,8 @@
 
             ta = ""
             if re.search("TA=(.+?)(;|$)", m) is None:  # TODO: missing in sdrf.
-                warning_message = (
-                    "Warning no TA= specified. Setting to N-term or C-term if possible."
-                )
-                self.warnings[warning_message] = (
-                    self.warnings.get(warning_message, 0) + 1
-                )
+                warning_message = "Warning no TA= specified. Setting to N-term or C-term if possible."
+                self.warnings[warning_message] = self.warnings.get(warning_message, 0) + 1
                 if "C-term" in pp:
                     ta = "C-term"
                 elif "N-term" in pp:
@@ -247,37 +243,24 @@
                 else:
                     warning_message = "Reassignment not possible. Skipping."
                     # print(warning_message + " "+ m)
-                    self.warnings[warning_message] = (
-                        self.warnings.get(warning_message, 0) + 1
-                    )
+                    self.warnings[warning_message] = self.warnings.get(warning_message, 0) + 1
             else:
                 ta = re.search("TA=(.+?)(;|$)", m).group(1)  # target amino-acid
-            aa = ta.split(
-                ","
-            )  # multiply target site e.g., S,T,Y including potentially termini "C-term"
+            aa = ta.split(",")  # multiply target site e.g., S,T,Y including potentially termini "C-term"
 
             if pp in ("Protein N-term", "Protein C-term"):
                 for a in aa:
                     if a in ("C-term", "N-term"):  # no site specificity
                         oms_mods.append(name + " (" + pp + ")")  # any Protein N/C-term
                     else:
-<<<<<<< HEAD
                         oms_mods.append(name + " (" + pp + " " + a + ")")  # specific Protein N/C-term
             elif pp in ("Any N-term", "Any C-term"):
-=======
-                        oms_mods.append(
-                            name + " (" + pp + " " + a + ")"
-                        )  # specific Protein N/C-term
-            elif pp == "Any N-term" or pp == "Any C-term":
->>>>>>> e9507049
                 pp = pp.replace("Any ", "")  # in OpenMS we just use N-term and C-term
                 for a in aa:
                     if a in ("C-term", "N-term"):  # no site specificity
                         oms_mods.append(name + " (" + pp + ")")  # any N/C-term
                     else:
-                        oms_mods.append(
-                            name + " (" + pp + " " + a + ")"
-                        )  # specific N/C-term
+                        oms_mods.append(name + " (" + pp + " " + a + ")")  # specific N/C-term
             else:  # Anywhere in the peptide
                 for a in aa:
                     oms_mods.append(name + " (" + a + ")")  # specific site in peptide
@@ -313,64 +296,25 @@
                 f"Columns with empty values: {list(null_cols)}"
             )
         sdrf = sdrf.astype(str)
-<<<<<<< HEAD
         sdrf.columns = sdrf.columns.str.lower()  # convert column names to lower-case
 
         # map filename to tuple of [fixed, variable] mods
         mod_cols = [
-            c for ind, c in enumerate(sdrf.columns) if c.startswith("comment[modification parameters")
-=======
-        sdrf.columns = map(
-            str.lower, sdrf.columns
-        )  # convert column names to lower-case
-
-        # map filename to tuple of [fixed, variable] mods
-        mod_cols = [
-            c
-            for ind, c in enumerate(sdrf)
-            if c.startswith("comment[modification parameters")
->>>>>>> e9507049
+            c for c in sdrf.columns if c.startswith("comment[modification parameters")
         ]  # columns with modification parameters
 
         if split_by_columns:
             factor_cols = split_by_columns_list  # enforce columns as factors if names provided by user
         else:
-            factor_cols = [
-<<<<<<< HEAD
-                c for ind, c in enumerate(sdrf.columns) if c.startswith("factor value[") and len(sdrf[c].unique()) >= 1
-=======
-                c
-                for ind, c in enumerate(sdrf)
-                if c.startswith("factor value[") and len(sdrf[c].unique()) >= 1
->>>>>>> e9507049
-            ]
+            factor_cols = [c for c in sdrf.columns if c.startswith("factor value[") and len(sdrf[c].unique()) >= 1]
 
             characteristics_cols = [
-                c
-<<<<<<< HEAD
-                for ind, c in enumerate(sdrf.columns)
-=======
-                for ind, c in enumerate(sdrf)
->>>>>>> e9507049
-                if c.startswith("characteristics[") and len(sdrf[c].unique()) >= 1
+                c for c in sdrf.columns if c.startswith("characteristics[") and len(sdrf[c].unique()) >= 1
             ]
             # and remove characteristics columns already present as factor
-            characteristics_cols = self.removeRedundantCharacteristics(
-                characteristics_cols, sdrf, factor_cols
-            )
+            characteristics_cols = self.removeRedundantCharacteristics(characteristics_cols, sdrf, factor_cols)
             print("Factor columns: " + str(factor_cols))
-<<<<<<< HEAD
             print("Characteristics columns (those covered by factor columns removed): " + str(characteristics_cols))
-=======
-            print(
-                "Characteristics columns (those covered by factor columns removed): "
-                + str(characteristics_cols)
-            )
-        else:
-            factor_cols = (
-                split_by_columns  # enforce columns as factors if names provided by user
-            )
->>>>>>> e9507049
 
         source_name_list: list[str] = []
         source_name2n_reps: dict[str, int] = {}
@@ -384,9 +328,7 @@
                 m for m in all_mods if "MT=variable" in m or "MT=Variable" in m
             ]  # workaround for capitalization
             var_mods.sort()
-            fixed_mods = [
-                m for m in all_mods if "MT=fixed" in m or "MT=Fixed" in m
-            ]  # workaround for capitalization
+            fixed_mods = [m for m in all_mods if "MT=fixed" in m or "MT=Fixed" in m]  # workaround for capitalization
             fixed_mods.sort()
             if verbose:
                 print(row)
@@ -420,9 +362,7 @@
                 f2c.file2pctolunit[raw] = unit
             else:
                 warning_message = "No precursor mass tolerance set. Assuming 10 ppm."
-                self.warnings[warning_message] = (
-                    self.warnings.get(warning_message, 0) + 1
-                )
+                self.warnings[warning_message] = self.warnings.get(warning_message, 0) + 1
                 f2c.file2pctol[raw] = "10"
                 f2c.file2pctolunit[raw] = "ppm"
 
@@ -439,38 +379,22 @@
                 f2c.file2fragtolunit[raw] = unit
             else:
                 warning_message = "No fragment mass tolerance set. Assuming 20 ppm."
-                self.warnings[warning_message] = (
-                    self.warnings.get(warning_message, 0) + 1
-                )
+                self.warnings[warning_message] = self.warnings.get(warning_message, 0) + 1
                 f2c.file2fragtol[raw] = "20"
                 f2c.file2fragtolunit[raw] = "ppm"
 
             if "comment[dissociation method]" in row:
-<<<<<<< HEAD
                 search_result_diss_method = re.search("NT=(.+?)(;|$)", row["comment[dissociation method]"])
                 if search_result_diss_method is not None:
                     diss_method = search_result_diss_method.group(1)
-=======
-                if (
-                    re.search("NT=(.+?)(;|$)", row["comment[dissociation method]"])
-                    is not None
-                ):
-                    diss_method = re.search(
-                        "NT=(.+?)(;|$)", row["comment[dissociation method]"]
-                    ).group(1)
->>>>>>> e9507049
                     f2c.file2diss[raw] = diss_method.upper()
                 else:
                     warning_message = "No dissociation method provided. Assuming HCD."
-                    self.warnings[warning_message] = (
-                        self.warnings.get(warning_message, 0) + 1
-                    )
+                    self.warnings[warning_message] = self.warnings.get(warning_message, 0) + 1
                     f2c.file2diss[raw] = "HCD"
             else:
                 warning_message = "No dissociation method provided. Assuming HCD."
-                self.warnings[warning_message] = (
-                    self.warnings.get(warning_message, 0) + 1
-                )
+                self.warnings[warning_message] = self.warnings.get(warning_message, 0) + 1
                 f2c.file2diss[raw] = "HCD"
 
             if "comment[technical replicate]" in row:
@@ -490,18 +414,14 @@
                 )
             else:
                 source_name2n_reps[source_name] = int(f2c.file2technical_rep[raw])
-
-<<<<<<< HEAD
-            enzyme_search_result = re.search("NT=(.+?)(;|$)", row["comment[cleavage agent details]"])
+            cleavage_agent_details = row["comment[cleavage agent details]"]
+            enzyme_search_result = re.search("NT=(.+?)(;|$)", cleavage_agent_details)
             if enzyme_search_result is not None:
                 enzyme = enzyme_search_result.group(1)
             else:
-                raise ValueError("Here! Have a strawberry. 🍓")
-=======
-            enzyme = re.search(
-                "NT=(.+?)(;|$)", row["comment[cleavage agent details]"]
-            ).group(1)
->>>>>>> e9507049
+                raise ValueError(
+                    f"Could not find a cleavage agent in {cleavage_agent_details} with the regex {r'NT=(.+?)(;|$)'}."
+                )
 
             enzyme = enzyme.capitalize()
             # This is to check if the openMS map of enzymes
@@ -525,39 +445,27 @@
                 f2c.file2label[raw] = [label]
             else:
                 if "TMT" in row["comment[label]"]:
-                    label = sdrf[sdrf["comment[data file]"] == raw][
-                        "comment[label]"
-                    ].tolist()
+                    label = sdrf[sdrf["comment[data file]"] == raw]["comment[label]"].tolist()
                 elif "SILAC" in row["comment[label]"]:
-                    label = sdrf[sdrf["comment[data file]"] == raw][
-                        "comment[label]"
-                    ].tolist()
+                    label = sdrf[sdrf["comment[data file]"] == raw]["comment[label]"].tolist()
                 elif "label free sample" in row["comment[label]"]:
                     label = ["label free sample"]
                 elif "ITRAQ" in row["comment[label]"]:
-                    label = sdrf[sdrf["comment[data file]"] == raw][
-                        "comment[label]"
-                    ].tolist()
-                else:
-                    raise Exception(
-                        "Label " + str(row["comment[label]"]) + " is not recognized"
-                    )
+                    label = sdrf[sdrf["comment[data file]"] == raw]["comment[label]"].tolist()
+                else:
+                    raise Exception("Label " + str(row["comment[label]"]) + " is not recognized")
                 f2c.file2label[raw] = label
 
             if not split_by_columns:
                 # extract factors (or characteristics if factors are missing), and generate one condition for
                 # every combination of factor values present in the data
-                combined_factors = self.combine_factors_to_conditions(
-                    characteristics_cols, factor_cols, row
-                )
+                combined_factors = self.combine_factors_to_conditions(characteristics_cols, factor_cols, row)
             else:
                 # take only entries of splitting columns to generate the conditions
                 combined_factors = "|".join(list(row[split_by_columns_list]))
 
             # add condition from factors as extra column to sdrf so we can easily filter in pandas
-            sdrf["_conditions_from_factors"] = pd.Series(
-                [None] * sdrf.shape[0], dtype="object"
-            )
+            sdrf["_conditions_from_factors"] = pd.Series([None] * sdrf.shape[0], dtype="object")
             sdrf.at[row_index, "_conditions_from_factors"] = combined_factors
 
             f2c.file2combined_factors[raw + row["comment[label]"]] = combined_factors
@@ -645,21 +553,15 @@
             all_factors = list(row[characteristics_cols])
             combined_factors = "|".join(all_factors)
             if combined_factors == "":
-                warning_message = (
-                    "No factors specified. Adding dummy factor used as condition."
-                )
-                self.warnings[warning_message] = (
-                    self.warnings.get(warning_message, 0) + 1
-                )
+                warning_message = "No factors specified. Adding dummy factor used as condition."
+                self.warnings[warning_message] = self.warnings.get(warning_message, 0) + 1
                 combined_factors = None
             else:
                 warning_message = (
                     "No factors specified. Adding non-redundant characteristics as factor. Will be used "
                     "as condition. "
                 )
-                self.warnings[warning_message] = (
-                    self.warnings.get(warning_message, 0) + 1
-                )
+                self.warnings[warning_message] = self.warnings.get(warning_message, 0) + 1
         return combined_factors
 
     def removeRedundantCharacteristics(self, characteristics_cols, sdrf, factor_cols):
@@ -670,9 +572,7 @@
                 f_col = sdrf[f]  # select factor column
                 if c_col.equals(f_col):
                     redundant_characteristics_cols.add(c)
-        characteristics_cols = [
-            x for x in characteristics_cols if x not in redundant_characteristics_cols
-        ]
+        characteristics_cols = [x for x in characteristics_cols if x not in redundant_characteristics_cols]
         return characteristics_cols
 
     def reportWarnings(self, sdrf_file):
@@ -702,9 +602,7 @@
         ]
         f = ""
         f += "\t".join(openms_file_header) + "\n"
-        label_index = dict(
-            zip(sdrf["comment[data file]"], [0] * len(sdrf["comment[data file]"]))
-        )
+        label_index = dict(zip(sdrf["comment[data file]"], [0] * len(sdrf["comment[data file]"])))
         sample_identifier_re = re.compile(r"sample (\d+)$", re.IGNORECASE)
         Fraction_group = {}
         sample_id_map = {}
@@ -746,9 +644,7 @@
                 sample = re.search(sample_identifier_re, source_name).group(1)
             else:
                 warning_message = "No sample identifier"
-                self.warnings[warning_message] = (
-                    self.warnings.get(warning_message, 0) + 1
-                )
+                self.warnings[warning_message] = self.warnings.get(warning_message, 0) + 1
 
                 # Solve non-sample id expression models
                 if source_name in sample_id_map.keys():
@@ -811,24 +707,10 @@
 
         # sample table
         f += "\n"
-<<<<<<< HEAD
         if "tmt" in ",".join(map(str.lower, file2label[sdrf["comment[data file]"].tolist()[0]])) or "itraq" in ",".join(
             map(str.lower, file2label[sdrf["comment[data file]"].tolist()[0]])
         ):
             openms_sample_header = ["Sample", "MSstats_Condition", "MSstats_BioReplicate", "MSstats_Mixture"]
-=======
-        if "tmt" in ",".join(
-            map(lambda x: x.lower(), file2label[sdrf["comment[data file]"].tolist()[0]])
-        ) or "itraq" in ",".join(
-            map(lambda x: x.lower(), file2label[sdrf["comment[data file]"].tolist()[0]])
-        ):
-            openms_sample_header = [
-                "Sample",
-                "MSstats_Condition",
-                "MSstats_BioReplicate",
-                "MSstats_Mixture",
-            ]
->>>>>>> e9507049
         else:
             openms_sample_header = [
                 "Sample",
@@ -855,9 +737,7 @@
                     BioReplicate.append(sample)
             else:
                 warning_message = "No sample identifier"
-                self.warnings[warning_message] = (
-                    self.warnings.get(warning_message, 0) + 1
-                )
+                self.warnings[warning_message] = self.warnings.get(warning_message, 0) + 1
 
                 # Solve non-sample id expression models
                 sample = sample_id_map[source_name]
@@ -885,27 +765,11 @@
                     mix_id = mixture_raw_tag[raw]
 
                 if sample not in sample_row_written:
-                    f += (
-                        str(sample)
-                        + "\t"
-                        + condition
-                        + "\t"
-                        + MSstatsBioReplicate
-                        + "\t"
-                        + str(mix_id)
-                        + "\n"
-                    )
+                    f += str(sample) + "\t" + condition + "\t" + MSstatsBioReplicate + "\t" + str(mix_id) + "\n"
                     sample_row_written.append(sample)
             else:
                 if sample not in sample_row_written:
-                    f += (
-                        str(sample)
-                        + "\t"
-                        + condition
-                        + "\t"
-                        + MSstatsBioReplicate
-                        + "\n"
-                    )
+                    f += str(sample) + "\t" + condition + "\t" + MSstatsBioReplicate + "\n"
                     sample_row_written.append(sample)
 
         with open(output_filename, "w+", encoding="utf-8") as of:
@@ -924,17 +788,9 @@
         extension_convert,
         file2fraction,
     ):
-        f = ""
-<<<<<<< HEAD
-        if "tmt" in map(str.lower, file2label[sdrf["comment[data file]"].tolist()[0]]) or "itraq" in map(
-            str.lower, file2label[sdrf["comment[data file]"].tolist()[0]]
-=======
-        if "tmt" in map(
-            lambda x: x.lower(), file2label[sdrf["comment[data file]"].tolist()[0]]
-        ) or "itraq" in map(
-            lambda x: x.lower(), file2label[sdrf["comment[data file]"].tolist()[0]]
->>>>>>> e9507049
-        ):
+        experimental_design = ""
+        cdf = file2label[sdrf["comment[data file]"].tolist()[0]].lower()
+        if "tmt" in cdf or "itraq" in cdf:
             if legacy:
                 open_ms_experimental_design_header = [
                     "Fraction_Group",
@@ -977,10 +833,8 @@
                     "MSstats_BioReplicate",
                 ]
 
-        f += "\t".join(open_ms_experimental_design_header) + "\n"
-        label_index = dict(
-            zip(sdrf["comment[data file]"], [0] * len(sdrf["comment[data file]"]))
-        )
+        experimental_design += tsv_line(*open_ms_experimental_design_header)
+        label_index = dict(zip(sdrf["comment[data file]"], [0] * len(sdrf["comment[data file]"])))
         sample_identifier_re = re.compile(r"sample (\d+)$", re.IGNORECASE)
         Fraction_group = {}
         mixture_identifier = 1
@@ -1032,9 +886,7 @@
                     BioReplicate.append(sample)
             else:
                 warning_message = "No sample number identifier"
-                self.warnings[warning_message] = (
-                    self.warnings.get(warning_message, 0) + 1
-                )
+                self.warnings[warning_message] = self.warnings.get(warning_message, 0) + 1
 
                 # Solve non-sample id expression models
                 if source_name in sample_id_map:
@@ -1115,7 +967,7 @@
                     mix_id = mixture_raw_tag[raw]
 
                 if legacy:
-                    f += tsv_line(
+                    experimental_design += tsv_line(
                         str(Fraction_group[raw]),
                         file2fraction[raw],
                         out,
@@ -1126,7 +978,7 @@
                         str(mix_id),
                     )
                 else:
-                    f += tsv_line(
+                    experimental_design += tsv_line(
                         str(Fraction_group[raw]),
                         file2fraction[raw],
                         out,
@@ -1137,7 +989,7 @@
                     )
             else:
                 if legacy:
-                    f += tsv_line(
+                    experimental_design += tsv_line(
                         str(Fraction_group[raw]),
                         file2fraction[raw],
                         out,
@@ -1147,15 +999,15 @@
                         MSstatsBioReplicate,
                     )
                 else:
-                    f += tsv_line(
+                    experimental_design += tsv_line(
                         str(Fraction_group[raw]), file2fraction[raw], out, label, condition, MSstatsBioReplicate
                     )
 
-        with open(output_filename, "w+", encoding="utf-8") as of:
-            of.write(f)
+        with open(output_filename, "w+", encoding="utf-8") as f:
+            f.write(experimental_design)
 
     def save_search_settings_to_file(self, output_filename, sdrf, f2c):
-        f = ""
+        search_settings = ""
         open_ms_search_settings_header = [
             "URI",
             "Filename",
@@ -1170,7 +1022,7 @@
             "DissociationMethod",
             "Enzyme",
         ]
-        f += "\t".join(open_ms_search_settings_header) + "\n"
+        search_settings += tsv_line(*open_ms_search_settings_header)
         raws = []
         TMT_mod = {
             "tmt6plex": ["TMT6plex (K)", "TMT6plex (N-term)"],
@@ -1194,9 +1046,7 @@
                     "The comment[proteomics data acquisition method] column is missing, "
                     "default Data-Dependent Acquisition"
                 )
-                self.warnings[warning_message] = (
-                    self.warnings.get(warning_message, 0) + 1
-                )
+                self.warnings[warning_message] = self.warnings.get(warning_message, 0) + 1
                 acquisition_method = "Data-Dependent Acquisition"
             else:
                 acquisition_method = row["comment[proteomics data acquisition method]"]
@@ -1226,22 +1076,15 @@
                 else:
                     label = "tmt6plex"
                 # add default TMT modification when sdrf with label not contains TMT modification
-                if (
-                    "TMT" not in f2c.file2mods[raw][0]
-                    and "TMT" not in f2c.file2mods[raw][1]
-                ):
+                if "TMT" not in f2c.file2mods[raw][0] and "TMT" not in f2c.file2mods[raw][1]:
                     warning_message = (
                         "The sdrf with TMT label doesn't contain TMT modification. Adding default "
                         "variable modifications."
                     )
-                    self.warnings[warning_message] = (
-                        self.warnings.get(warning_message, 0) + 1
-                    )
+                    self.warnings[warning_message] = self.warnings.get(warning_message, 0) + 1
                     tmt_var_mod = TMT_mod[label]
                     if f2c.file2mods[raw][1]:
-                        VarMod = ",".join(
-                            f2c.file2mods[raw][1].split(",") + tmt_var_mod
-                        )
+                        VarMod = ",".join(f2c.file2mods[raw][1].split(",") + tmt_var_mod)
                         f2c.file2mods[raw] = (f2c.file2mods[raw][0], VarMod)
                     else:
                         f2c.file2mods[raw] = (
@@ -1264,22 +1107,15 @@
                 else:
                     label = "itraq4plex"
                 # add default ITRAQ modification when sdrf with label not contains ITRAQ modification
-                if (
-                    "ITRAQ" not in f2c.file2mods[raw][0]
-                    and "ITRAQ" not in f2c.file2mods[raw][1]
-                ):
+                if "ITRAQ" not in f2c.file2mods[raw][0] and "ITRAQ" not in f2c.file2mods[raw][1]:
                     warning_message = (
                         "The sdrf with ITRAQ label doesn't contain label modification. Adding default "
                         "variable modifications."
                     )
-                    self.warnings[warning_message] = (
-                        self.warnings.get(warning_message, 0) + 1
-                    )
+                    self.warnings[warning_message] = self.warnings.get(warning_message, 0) + 1
                     itraq_var_mod = ITRAQ_mod[label]
                     if f2c.file2mods[raw][1]:
-                        VarMod = ",".join(
-                            f2c.file2mods[raw][1].split(",") + itraq_var_mod
-                        )
+                        VarMod = ",".join(f2c.file2mods[raw][1].split(",") + itraq_var_mod)
                         f2c.file2mods[raw] = (f2c.file2mods[raw][0], VarMod)
                     else:
                         f2c.file2mods[raw] = (
@@ -1297,7 +1133,7 @@
             # out_fname = get_openms_file_name(raw, extension_convert=extension_convert)
             out_fname = raw
 
-            f += tsv_line(
+            search_settings += tsv_line(
                 URI,
                 out_fname,
                 f2c.file2mods[raw][0],
@@ -1312,5 +1148,5 @@
                 f2c.file2enzyme[raw],
             )
         # openms.tsv
-        with open(output_filename, "w+", encoding="utf-8") as of:
-            of.write(f)+        with open(output_filename, "w+", encoding="utf-8") as f:
+            f.write(search_settings)