--- conflicted
+++ resolved
@@ -1,9 +1,5 @@
 import re
-<<<<<<< HEAD
 from pathlib import Path
-=======
-from importlib.resources import files
->>>>>>> e9507049
 
 import defusedxml.ElementTree as et
 
@@ -69,11 +65,7 @@
     hidden = True
 
     def __init__(self, **kwargs):
-<<<<<<< HEAD
         self.unimodfile = Path(__file__).parent / "unimod.xml"
-=======
-        self.unimodfile = str(files(__package__).joinpath("unimod.xml"))
->>>>>>> e9507049
         self.hidden = kwargs.get("hidden", True)
         node = et.parse(self.unimodfile)
         _ = node.getroot()
@@ -87,11 +79,7 @@
     def search_mods_by_keyword(self, keyword: str | None = None):
         found_list = self.modifications
         if keyword is not None and len(keyword) > 0:
-            found_list = [
-                x
-                for x in self.modifications
-                if re.search(keyword, x.to_str(), re.IGNORECASE)
-            ]
+            found_list = [x for x in self.modifications if re.search(keyword, x.to_str(), re.IGNORECASE)]
         return found_list
 
     def _get_elements(self, node):
@@ -99,13 +87,7 @@
             ea = e.attrib
             self.elements[ea["title"]] = ea
             if re.match(r"[A-Z]", ea["title"][:1]):
-<<<<<<< HEAD
                 self.elements[f"{round(float(ea['mono_mass']))}{ea['title']}"] = ea
-=======
-                self.elements[
-                    "{}{}".format(int(round(float(ea["mono_mass"]))), ea["title"])
-                ] = ea
->>>>>>> e9507049
 
     def _get_modifications(self, node):
         for e in node.findall(f"{self.xmlns}modifications/{self.xmlns}mod"):
@@ -132,9 +114,7 @@
                         ]
 
                     if r.attrib["spec_group"] in ma["spec_group"]:
-                        ma["spec_group"][r.attrib["spec_group"]].append(
-                            r.attrib["site"]
-                        )
+                        ma["spec_group"][r.attrib["spec_group"]].append(r.attrib["site"])
                     else:
                         ma["spec_group"][r.attrib["spec_group"]] = [
                             r.attrib["site"],
@@ -146,9 +126,7 @@
             for old_site in ma["sites"].values():
                 site = PTMSite(old_site["site"], old_site["position"])
                 sites.append(site)
-            mod = PostTranslationalModification(
-                ontology_term, ma["delta_composition"], sites, ma["delta_mono_mass"]
-            )
+            mod = PostTranslationalModification(ontology_term, ma["delta_composition"], sites, ma["delta_mono_mass"])
             self.modifications.append(mod)
 
     def get_by_accession(self, accession):
