import csv
import re

import pandas as pd


# Based on msstats class

# example:  parse_sdrf convert-normalyzerde -s ./testdata/PXD000288.sdrf.tsv -o ./normalyzer_design.tsv


class NormalyzerDE:
    def __init__(self) -> None:
        """Convert sdrf to normalyzerde design file (label free quantification assumed)."""
        self.warnings: dict[str, int] = {}

    # Consider unlabeled analysis for now
    def convert_normalyzerde_design(
        self,
        sdrf_file,
        split_by_columns,
        annotation_path,
        comparisons_path,
        maxquant_exp_design_file,
    ):
        sdrf = pd.read_csv(sdrf_file, sep="\t")
        sdrf = sdrf.astype(str)
<<<<<<< HEAD
        sdrf.columns = sdrf.columns.str.lower()  # convert column names to lower-case
=======
        sdrf.columns = map(
            str.lower, sdrf.columns
        )  # convert column names to lower-case
>>>>>>> e9507049
        data = {}
        condition = []
        runs = sdrf["comment[data file]"].tolist()
        source_names = sdrf["source name"].tolist()

        assays = []

        for raw in runs:
            new_assay = raw.replace(".raw", "")
            assays.append(new_assay)

        # convert list passed on command line '[assay name,comment[fraction identifier]]' to python list
        if split_by_columns:
            split_by_columns = split_by_columns[1:-1]  # trim '[' and ']'
            split_by_columns = split_by_columns.split(",")
            for i, value in enumerate(split_by_columns):
                split_by_columns[i] = value.lower()
            print("User selected factor columns: " + str(split_by_columns))

        if not split_by_columns:
            # get factor columns (except constant ones)
            factor_cols = [
                c for ind, c in enumerate(sdrf) if c.startswith("factor value[")
            ]
        else:
            factor_cols = split_by_columns
        for _, row in sdrf.iterrows():
            if not split_by_columns:
                combined_factors = self.combine_factors_to_conditions(factor_cols, row)
            else:
                # take only only entries of splitting columns to generate the conditions
                combined_factors = "_".join(list(row[split_by_columns]))
            condition.append(combined_factors)

        group = []
        # Shorten down condition to QY only if present. Also replace '-' with '_' as reserved for comparisons.
        for con in condition:
            con = con.replace("-", "_")
            if re.search("QY=.*", con) is not None:
                match = re.search("QY=(.*)", con)
                groupnew = match[1]
                if groupnew.index(";") > 0:
                    groupnew = groupnew[: groupnew.index(";")]
                group.append(groupnew.replace(" ", "."))
            else:
                group.append(con.replace(" ", "."))

        sample_identifier_re = re.compile(r"sample (\d+)$", re.IGNORECASE)
        # get BioReplicate
        sample_id_map = {}
        sample_id = 1

        replicates = self.get_replicates(
            sdrf, sample_identifier_re, sample_id_map, sample_id
        )

        # For MaxQuant mapping
        if maxquant_exp_design_file != "":
            mq_design = pd.read_csv(maxquant_exp_design_file, sep="\t")
            mq_assays = mq_design["Name"].tolist()
            mq_experiments = mq_design["Experiment"].tolist()
            new_samples = []
            for assay in assays:
                new_sample = mq_experiments[mq_assays.index(assay)].replace(" ", ".")
                new_samples.append(new_sample.replace("-", "."))
            data["sample"] = new_samples
        else:
            data["sample"] = assays

        data["Run"] = runs
        data["Assay"] = assays
        data["source_name"] = source_names
        data["technical_replicate"] = replicates
        data["group"] = group
        pd.DataFrame(data).to_csv(annotation_path, index=False, sep="\t")

        # Write out comparisons toward first factor
        if comparisons_path != "":
            comparisons = []
            uniquefactors = sorted(set(group))
            firstfactor = group[0]
            for factor in uniquefactors:
                if factor != firstfactor:
                    comparisons.append(factor + "-" + firstfactor)
            with open(comparisons_path, "w", encoding="utf-8") as target:
                writer = csv.writer(target, delimiter=",")
                writer.writerow(comparisons)

    def get_replicates(
        self,
        sdrf,
        sample_identifier_re="comment[organism]",
        sample_id_map=None,
        sample_id=1,
    ):
        replicates = []
        value = []
        BioReplicate = []
        for _, row in sdrf.iterrows():
            source_name = row["source name"]

            if re.search(sample_identifier_re, source_name) is not None:
                sample = re.search(sample_identifier_re, source_name).group(1)
                # Bioreplicate not used for NormalyzerDE
                # BioReplicate column needs to be different for samples from different conditions.
                # so we can't just use the technical replicate identifier in sdrf but use the sample identifer
                MSstatsBioReplicate = sample
                if sample not in BioReplicate:
                    BioReplicate.append(sample)
            else:
                warning_message = "No sample number identifier"
                self.warnings[warning_message] = (
                    self.warnings.get(warning_message, 0) + 1
                )

                # Solve non-sample id expression models
                if source_name in sample_id_map.keys():
                    sample = sample_id_map[source_name]
                else:
                    sample_id_map[source_name] = sample_id
                    sample = sample_id
                    sample_id += 1
                if sample not in BioReplicate:
                    BioReplicate.append(sample)
                MSstatsBioReplicate = str(BioReplicate.index(sample) + 1)
            value.append(MSstatsBioReplicate)

            if "comment[technical replicate]" in sdrf.columns:
                replicates.append(str(row["comment[technical replicate]"]))
            else:
                replicates.append("1")

        return replicates

    def combine_factors_to_conditions(self, factor_cols, row):
        all_factors = list(row[factor_cols])
        combined_factors = "_".join(all_factors)
        if combined_factors == "":
            warning_message = (
                "No factors specified. Adding Source Name as factor. Will be used "
                "as condition. "
            )
            self.warnings[warning_message] = self.warnings.get(warning_message, 0) + 1
            combined_factors = row["source name"]
        return combined_factors<|MERGE_RESOLUTION|>--- conflicted
+++ resolved
@@ -2,7 +2,6 @@
 import re
 
 import pandas as pd
-
 
 # Based on msstats class
 
@@ -25,13 +24,7 @@
     ):
         sdrf = pd.read_csv(sdrf_file, sep="\t")
         sdrf = sdrf.astype(str)
-<<<<<<< HEAD
         sdrf.columns = sdrf.columns.str.lower()  # convert column names to lower-case
-=======
-        sdrf.columns = map(
-            str.lower, sdrf.columns
-        )  # convert column names to lower-case
->>>>>>> e9507049
         data = {}
         condition = []
         runs = sdrf["comment[data file]"].tolist()
@@ -53,9 +46,7 @@
 
         if not split_by_columns:
             # get factor columns (except constant ones)
-            factor_cols = [
-                c for ind, c in enumerate(sdrf) if c.startswith("factor value[")
-            ]
+            factor_cols = [c for ind, c in enumerate(sdrf) if c.startswith("factor value[")]
         else:
             factor_cols = split_by_columns
         for _, row in sdrf.iterrows():
@@ -84,9 +75,7 @@
         sample_id_map = {}
         sample_id = 1
 
-        replicates = self.get_replicates(
-            sdrf, sample_identifier_re, sample_id_map, sample_id
-        )
+        replicates = self.get_replicates(sdrf, sample_identifier_re, sample_id_map, sample_id)
 
         # For MaxQuant mapping
         if maxquant_exp_design_file != "":
@@ -143,9 +132,7 @@
                     BioReplicate.append(sample)
             else:
                 warning_message = "No sample number identifier"
-                self.warnings[warning_message] = (
-                    self.warnings.get(warning_message, 0) + 1
-                )
+                self.warnings[warning_message] = self.warnings.get(warning_message, 0) + 1
 
                 # Solve non-sample id expression models
                 if source_name in sample_id_map.keys():
@@ -170,10 +157,7 @@
         all_factors = list(row[factor_cols])
         combined_factors = "_".join(all_factors)
         if combined_factors == "":
-            warning_message = (
-                "No factors specified. Adding Source Name as factor. Will be used "
-                "as condition. "
-            )
+            warning_message = "No factors specified. Adding Source Name as factor. Will be used " "as condition. "
             self.warnings[warning_message] = self.warnings.get(warning_message, 0) + 1
             combined_factors = row["source name"]
         return combined_factors