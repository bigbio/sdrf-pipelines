--- conflicted
+++ resolved
@@ -1,43 +1,19 @@
-<<<<<<< HEAD
-from __future__ import annotations
-
-import logging
-=======
 from pathlib import Path
-from typing import Union, Any, List
->>>>>>> e9507049
+from typing import Union
 
 import pandas as pd
 from pydantic import BaseModel, Field
 
 
 class SDRFDataFrame(BaseModel):
-    sdrf_columns: List[str] = Field(default_factory=list)
+    sdrf_columns: list[str] = Field(default_factory=list)
     df: pd.DataFrame = Field(default=None)
     model_config = {"arbitrary_types_allowed": True}
 
-    def __init__(self, sdrf_file: Union[pd.DataFrame, str, Path], /, **data: Any):
+    def __init__(self, sdrf_file: Union[pd.DataFrame, str, Path], /, **data):
         """
         Initialize the SDRF DataFrame.
 
-<<<<<<< HEAD
-    @staticmethod
-    def parse(sdrf_file: str):
-        """
-        Read an SDRF into a dataframe
-        :param sdrf_file:
-        :return:
-        """
-
-        df = pd.read_csv(sdrf_file, sep="\t", skip_blank_lines=False)
-        nrows = df.shape[0]
-        df = df.dropna(axis="index", how="all")
-        if df.shape[0] < nrows:
-            logging.warning("There were empty lines.")
-        # Convert all columns and values in the dataframe to lowercase
-        df = df.astype(str).apply(lambda x: x.str.lower())
-        df.columns = df.columns.str.lower()
-=======
         Args:
             sdrf_file: Pandas DataFrame containing the SDRF data
         """
@@ -53,7 +29,6 @@
         if self.df is None:
             raise ValueError("DataFrame is not initialized")
         return self.df[key]
->>>>>>> e9507049
 
     def __iter__(self):
         """Make the object iterable as if iterating over the dataframe."""
@@ -61,91 +36,13 @@
             return iter(self.df)
         return iter([])  # Return empty iterator if df is None
 
-<<<<<<< HEAD
-    def validate(self, template: str, use_ols_cache_only: bool = False) -> list[LogicError]:
-        """
-        Validate a corresponding SDRF
-        :return:
-        """
-        errors = []
-        if template != MASS_SPECTROMETRY:
-            errors = default_schema.validate(self, use_ols_cache_only=use_ols_cache_only)
-=======
     def map(self, func, *args, **kwargs):
         """Delegate map operation to the underlying DataFrame."""
         if self.df is not None:
             return self.df.map(func, *args, **kwargs)
         raise ValueError("Cannot map on empty DataFrame")
->>>>>>> e9507049
 
-
-<<<<<<< HEAD
-        return errors
-
-    def validate_factor_values(self) -> list[LogicError]:
-        """
-        Validate that factor values are present in the SDRF columns.
-
-        :return: A list of LogicError objects if any factor value columns are missing, otherwise an empty list.
-        """
-        errors = []
-        # Check if any column starts with 'factor value' (case-insensitive)
-        fv_values = [col for col in self.columns if col.lower().startswith("factor value")]
-
-        if len(fv_values) == 0:
-            error_message = f"No factor values present in the following SDRF columns: {self.columns}"
-            errors.append(LogicError(error_message, error_type=logging.ERROR))
-
-        # find the corresponding columns for the factor values
-        fv_dc = {}
-        for fv in fv_values:
-            factor = fv.lower().replace("factor value[", "").replace("]", "")
-            cols = [col for col in self.columns if (factor in col.lower() and "factor value" not in col.lower())]
-            if len(cols) == 0:
-                error_message = (
-                    "Make sure your SDRF have a sample characteristics or data "
-                    f"comment '{factor}' for your factor value column '{fv}'"
-                )
-                errors.append(LogicError(error_message, error_type=logging.ERROR))
-            elif len(cols) > 1:
-                error_message = f"Multiple columns found for factor '{factor}': {cols}"
-                errors.append(LogicError(error_message, error_type=logging.ERROR))
-            else:
-                fv_dc[fv] = cols[0]
-
-        for factor, col in fv_dc.items():
-            equals_cols = self[factor].equals(self[col])
-            if not equals_cols:
-                # if factor value contains different values from corresponding columns, print the values
-                different_values = self[factor][self[factor] != self[col]]
-                different_value_indexes = different_values.index.tolist()
-                error_message = (
-                    f"Factor '{factor}' and column '{col}' do not have the same "
-                    f"values for the following rows: {different_value_indexes}"
-                )
-                errors.append(LogicError(error_message, error_type=logging.ERROR))
-
-        return errors
-
-    def validate_experimental_design(self) -> list[LogicError]:
-        """
-        Validate that the experimental design is correct. This method checks that the experimental design is correct,
-        including the following:
-        - A raw file can only have one associated assay name. If a raw file has more than one assay name, an error is
-          raised.
-        :return: A list of LogicError objects if the experimental design is incorrect, otherwise an empty list.
-        """
-
-        errors: list[LogicError] = []
-
-        # Check that combination of value assay name and characteristics[data file] is unique in self
-        errors = self.check_inconsistencies_assay_file(errors)
-
-        errors = self.check_unique_sample_file_combinations(errors)
-
-        errors = self.check_accessions_conventions(errors)
-=======
-    def parse(self, sdrf_file: Union[str, Path]) -> pd.DataFrame:
+    def parse(self, sdrf_file: str | Path) -> pd.DataFrame:
         """
         Parse an SDRF file.
 
@@ -159,112 +56,28 @@
         with open(sdrf_file, "r", encoding="utf-8") as file:
             first_line = file.readline().strip()
             self.sdrf_columns = first_line.split("\t")
->>>>>>> e9507049
 
         df = pd.read_csv(sdrf_file, sep="\t", dtype=str)
         df.fillna("")
         return df
 
-<<<<<<< HEAD
-    def check_inconsistencies_assay_file(self, errors: list[LogicError]) -> list[LogicError]:
-        """
-        Check that combination of values assay name and comment[data file] is unique in self.
-        :return: A list of LogicError objects if the combination of values assay name and characteristics[data file] is
-        not unique, otherwise an empty list.
-        """
-
-        # Group by col1 and check if each group has only one unique col2 value
-        col1_inconsistencies = self.groupby("assay name")["comment[data file]"].nunique()
-        col1_inconsistent_groups = col1_inconsistencies[col1_inconsistencies > 1]
-        if len(col1_inconsistent_groups) > 0:
-            cell_index = col1_inconsistent_groups.index.tolist()
-            error_message = (
-                f"Multiple assays with the same raw files: {cell_index}, the "
-                "combination assay name and comment[data file] should be unique"
-            )
-            errors.append(LogicError(error_message, error_type=logging.ERROR))
-
-        # Group by col2 and check if each group has only one unique col1 value
-        col2_inconsistencies = self.groupby("comment[data file]")["assay name"].nunique()
-        col2_inconsistent_groups = col2_inconsistencies[col2_inconsistencies > 1]
-        if len(col2_inconsistent_groups) > 0:
-            cell_index = col2_inconsistent_groups.index.tolist()
-            error_message = (
-                f"Multiple raw files with the same assay: {cell_index}, the "
-                "combination assay name and comment[data file] should be unique."
-            )
-            errors.append(LogicError(error_message, error_type=logging.ERROR))
-
-        return errors
-
-    def check_unique_sample_file_combinations(self, errors: list[LogicError]) -> list[LogicError]:
-        """
-        The combination of the following columns should be unique:
-        - source name
-        - comment[technical replicate]
-        - comment[biological replicate]
-        - comment[label]
-        - comment[fraction identifier]
-        :return: A list of LogicError objects if the source names are not unique, otherwise an empty list.
-=======
-    def get_dataframe_columns(self) -> List[str]:
+    def get_dataframe_columns(self) -> list[str]:
         """
         Get the column names of the SDRF DataFrame.
 
         Returns:
             List of column names
->>>>>>> e9507049
         """
         return self.df.columns.tolist()
 
-    def get_original_columns(self) -> List[str]:
+    def get_original_columns(self) -> list[str]:
         """
         Get the original column names of the SDRF DataFrame.
 
-<<<<<<< HEAD
-        def check_integer_columns(df, columns):
-            """
-            This method checks that all the values in the given columns are integers. Retrieve a dictionary with the
-            columns as keys and the list of row indexes that do not contain integer as values.
-            :param df: The dataframe to check
-            :param columns: The columns to check
-            :return: A dataframe containing the rows that do not contain only integers in the specified columns
-            """
-
-            non_integer_rows = {}
-            for column in columns:
-                # Check if the column contains only integers
-                non_integers = df[~df[column].apply(check_if_integer)].index.tolist()
-                if non_integers:
-                    non_integer_rows[column] = non_integers
-            return non_integer_rows
-
-        # Specify the columns to check
-        columns_to_check = [
-            "comment[technical replicate]",
-            "characteristics[biological replicate]",
-            "comment[fraction identifier]",
-        ]
-
-        # Remove columns that are not present in the dataframe
-        columns_to_check = [col for col in columns_to_check if col in self.columns]
-
-        # Find rows that do not contain only integers in the specified columns
-        non_integer_rows = check_integer_columns(self, columns_to_check)
-
-        if len(non_integer_rows) > 0:
-            errors.append(
-                LogicError(
-                    f"Non-integer values found in the following columns and rows: {non_integer_rows}",
-                    error_type=logging.WARNING,
-                )
-            )
-=======
         Returns:
             List of column names
         """
         return self.sdrf_columns
->>>>>>> e9507049
 
     @property
     def columns(self):
@@ -284,59 +97,4 @@
         Returns:
             Tuple of (rows, columns)
         """
-        return self.df.shape
-
-    # def validate(self, template: str, use_ols_cache_only: bool = False) -> List[LogicError]:
-    #     """
-    #     Validate the SDRF DataFrame.
-    #
-    #     Args:
-    #         template: Template name to determine the validation rules
-    #         use_ols_cache_only: Whether to use only the cache for ontology validation
-    #
-    #     Returns:
-    #         List of validation errors
-    #     """
-    #     errors = []
-    #
-    #     # Check the minimum number of columns
-    #     try:
-    #         schema = schema_loader.get_schema(template)
-    #         min_columns = schema.min_columns
-    #         if len(self.get_sdrf_columns()) < min_columns:
-    #             error_message = (
-    #                 f"The number of columns in the SDRF ({len(self.get_sdrf_columns())}) "
-    #                 f"is smaller than the number of mandatory fields ({min_columns})"
-    #             )
-    #             errors.append(LogicError(error_message, error_type=logging.WARN))
-    #     except ValueError:
-    #         # If the schema is not found, skip the min_columns check
-    #         pass
-    #
-    #     # Validate each row
-    #     for i, row in self.sdrf_file.iterrows():
-    #         try:
-    #             # Convert row to record
-    #             record = self.row_to_record(row, template)
-    #
-    #             # Validate record
-    #             record_errors = record.validate_record(use_ols_cache_only=use_ols_cache_only)
-    #             errors.extend(record_errors)
-    #         except pydantic.ValidationError as e:
-    #             for error in e.errors():
-    #                 if error["name"] == "missing" and schema is not None:
-    #                     field_name = error["loc"][0]
-    #                     sdrf_name_field = next((field for field in schema.fields if field.name == field_name), None)
-    #                     if sdrf_name_field is not None:
-    #                         errors.append(
-    #                             LogicError(
-    #                                 f"The following field, {sdrf_name_field.description} is required, use the column {sdrf_name_field.sdrf_name}",
-    #                                 error_type=logging.ERROR,
-    #                             )
-    #                         )
-    #                 else:
-    #                     errors.append(LogicError(f"Error validating row {i}: {str(e)}", error_type=logging.ERROR))
-    #         except Exception as e:
-    #             errors.append(LogicError(f"Error validating row {i}: {str(e)}", error_type=logging.ERROR))
-    #
-    #     return list(set(errors))+        return self.df.shape