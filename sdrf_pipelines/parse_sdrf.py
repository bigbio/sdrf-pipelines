<<<<<<< HEAD
#!/usr/bin/env python3

import click
import logging
import sys
from sdrf_pipelines.openms.openms import OpenMS
from sdrf_pipelines.maxquant.maxquant import Maxquant
from sdrf_pipelines.sdrf.sdrf import SdrfDataFrame
from sdrf_pipelines.sdrf.sdrf_schema import MASS_SPECTROMETRY, ALL_TEMPLATES, DEFAULT_TEMPLATE
from sdrf_pipelines.utils.exceptions import AppConfigException

CONTEXT_SETTINGS = dict(help_option_names=['-h', '--help'])


@click.group(context_settings=CONTEXT_SETTINGS)
def cli():
  """
    This is the main tool that gives access to all commands to convert SDRF files into pipelines specific configuration files
    """
  pass


@click.command('convert-openms', short_help='convert sdrf to openms file output')
@click.option('--sdrf', '-s', help='SDRF file')
@click.option('--raw', '-r', help='Keep filenames in experimental design output as raw.')
@click.option('--legacy/--modern', "-l/-m", default=False,
              help='legacy=Create artifical sample column not needed in OpenMS 2.6.')
@click.option('--onetable/--twotables', "-t1/-t2", default=False, help='Create one-table or two-tables format.')
@click.option('--verbose/--quiet', "-v/-q", default=False, help='Output debug information.')
@click.pass_context
def openms_from_sdrf(ctx, sdrf: str, raw: bool, onetable: bool, legacy: bool, verbose: bool):
  if sdrf is None:
    help()
  OpenMS().openms_convert(sdrf, raw, onetable, legacy, verbose)


@click.command('convert-maxquant',
               short_help='convert sdrf to maxquant parameters file and generate an experimental design file')
@click.option('--sdrf', '-s', help='SDRF file')
@click.option('--fastafilepath', '-f', help='protein database file path,please use /')
@click.option('--matchbetweenruns', '-m', help='via matching between runs to boosts number of identifications')
@click.option('--peptidefdr', '-pef', help='posterior error probability calculation based on target-decoy search',
              default=0.01)
@click.option('--proteinfdr', '-prf', help='protein score = product of peptide PEPs (one for each sequence)',
              default=0.01)
@click.option('--tempfolder', '-t', help='temporary folder: place on SSD (if possible) for faster search, please use /')
@click.option('--raw_folder', '-r', help='raw data folder,please use \\')
@click.option('--numthreads', '-n',
              help='each thread needs at least 2 GB of RAM,number of threads should be ≤ number of logical cores available '
                   '(otherwise, MaxQuant can crash)', default=1)
@click.option('--output1', '-o1', help='parameters .xml file  output file path')
@click.option('--output2', '-o2', help='maxquant experimental design .txt file')
@click.pass_context
def maxquant_from_sdrf(ctx, sdrf: str, fastafilepath: str, matchbetweenruns: bool, peptidefdr, proteinfdr,
                       tempfolder: str, raw_folder: str, numthreads: int, output1: str, output2: str):
  if sdrf is None:
    help()
  print(raw_folder)
  Maxquant().maxquant_convert(sdrf, fastafilepath, matchbetweenruns, peptidefdr, proteinfdr,
                              tempfolder, raw_folder, numthreads, output1)  # Generate maxquant paramaters .xml file
  Maxquant().maxquant_experiamental_design(sdrf, output2)  # Generate maxquant experiment design .txt file


@click.command('validate-sdrf', short_help='Command to validate the sdrf file')
@click.option('--sdrf_file', '-s', help='SDRF file to be validated')
@click.option('--template', '-t', help='select the template that will be use to validate the file (default: default)',
              default='default', type=click.Choice(ALL_TEMPLATES, case_sensitive=False), required=False)
@click.option('--check_ms', help='check mass spectrometry fields in SDRF (e.g. postranslational modifications)',
              is_flag=True)
@click.pass_context
def validate_sdrf(ctx, sdrf_file: str, template: str, check_ms):
  if sdrf_file is None:
    msg = "The config file for the pipeline is missing, please provide one "
    logging.error(msg)
    raise AppConfigException(msg)
  if template is None:
    template = DEFAULT_TEMPLATE

  df = SdrfDataFrame.parse(sdrf_file)
  errors = df.validate(template)

  if check_ms:
    errors = errors + df.validate(MASS_SPECTROMETRY)

  for error in errors:
    print(error)

  # provide some info to the user, as no info is confusing
  if not errors:
    print('Everything seems to be fine. Well done.')
  else:
    print('There were validation errors.')
  sys.exit(bool(errors))


cli.add_command(validate_sdrf)
cli.add_command(openms_from_sdrf)
cli.add_command(maxquant_from_sdrf)


def main():
  cli()


if __name__ == "__main__":
  main()
=======
#!/usr/bin/env python3

import click
import logging
import sys
from sdrf_pipelines.openms.openms import OpenMS
from sdrf_pipelines.maxquant.maxquant import Maxquant
from sdrf_pipelines.sdrf.sdrf import SdrfDataFrame
from sdrf_pipelines.sdrf.sdrf_schema import MASS_SPECTROMETRY, ALL_TEMPLATES, DEFAULT_TEMPLATE
from sdrf_pipelines.utils.exceptions import AppConfigException

CONTEXT_SETTINGS = dict(help_option_names=['-h', '--help'])

@click.group(context_settings=CONTEXT_SETTINGS)
def cli():
    """
    This is the main tool that gives access to all commands to convert SDRF files into pipelines specific configuration files
    """
    pass


@click.command('convert-openms', short_help='convert sdrf to openms file output')
@click.option('--sdrf', '-s', help='SDRF file')
@click.option('--raw', '-r', help='Keep filenames in experimental design output as raw.')
@click.option('--legacy/--modern', "-l/-m", default=False,
              help='legacy=Create artifical sample column not needed in OpenMS 2.6.')
@click.option('--onetable/--twotables', "-t1/-t2", default=False, help='Create one-table or two-tables format.')
@click.option('--verbose/--quiet', "-v/-q", default=False, help='Output debug information.')
@click.option('--conditionsfromcolumns', "-c", help='Create conditions from provided (e.g., factor) columns.')

@click.pass_context

def openms_from_sdrf(ctx, sdrf: str, raw: bool, onetable: bool, legacy: bool, verbose: bool, conditionsfromcolumns: str):
  if sdrf is None:
    help()
  OpenMS().openms_convert(sdrf, raw, onetable, legacy, verbose, conditionsfromcolumns)


@click.command('convert-maxquant', short_help='convert sdrf to maxquant parameters file and generate an experimental design file')
@click.option('--sdrf', '-s', help='SDRF file')
@click.option('--fastafilepath', '-f', help='protein database file path,please use /')
@click.option('--mqconfpath', '-mcf', help='MaxQuant configure path')
@click.option('--matchbetweenruns', '-m', help='via matching between runs to boosts number of identifications')
@click.option('--peptidefdr', '-pef', help='posterior error probability calculation based on target-decoy search', default=0.01)
@click.option('--proteinfdr', '-prf', help='protein score = product of peptide PEPs (one for each sequence)', default=0.01)
@click.option('--tempfolder', '-t', help='temporary folder: place on SSD (if possible) for faster search, please use /')
@click.option('--raw_folder', '-r', help='raw data folder,please use \\')
@click.option('--numthreads', '-n',
    help='each thread needs at least 2 GB of RAM,number of threads should be ≤ number of logical cores available '
    '(otherwise, MaxQuant can crash)', default=1)
@click.option('--output1', '-o1', help='parameters .xml file  output file path')
@click.option('--output2', '-o2', help='maxquant experimental design .txt file')
@click.pass_context
def maxquant_from_sdrf(ctx, sdrf: str, fastafilepath: str, mqconfpath: str, matchbetweenruns: bool, peptidefdr,
                       proteinfdr,
                       tempfolder: str, raw_folder: str, numthreads: int, output1: str, output2: str):
    if sdrf is None:
        help()
    print(raw_folder)
    Maxquant().maxquant_convert(sdrf, fastafilepath, mqconfpath, matchbetweenruns, peptidefdr, proteinfdr,
                                tempfolder, raw_folder, numthreads, output1)
    Maxquant().maxquant_experiamental_design(sdrf, output2)


@click.command('validate-sdrf', short_help='Command to validate the sdrf file')
@click.option('--sdrf_file', '-s', help='SDRF file to be validated')
@click.option('--template', '-t', help='select the template that will be use to validate the file (default: default)',
              default='default', type=click.Choice(ALL_TEMPLATES, case_sensitive=False), required=False)
@click.option('--check_ms', help='check mass spectrometry fields in SDRF (e.g. postranslational modifications)',
              is_flag=True)
@click.pass_context
def validate_sdrf(ctx, sdrf_file: str, template: str, check_ms):
    if sdrf_file is None:
        msg = "The config file for the pipeline is missing, please provide one "
        logging.error(msg)
        raise AppConfigException(msg)
    if template is None:
        template = DEFAULT_TEMPLATE

    df = SdrfDataFrame.parse(sdrf_file)
    errors = df.validate(template)

    if check_ms:
        errors = errors + df.validate(MASS_SPECTROMETRY)

    for error in errors:
        print(error)

    # provide some info to the user, as no info is confusing
    if not errors:
        print('Everything seems to be fine. Well done.')
    else:
        print('There were validation errors.')
    sys.exit(bool(errors))


cli.add_command(validate_sdrf)
cli.add_command(openms_from_sdrf)
cli.add_command(maxquant_from_sdrf)

def main():
    cli()


if __name__ == "__main__":
    main()
>>>>>>> 625632d5
<|MERGE_RESOLUTION|>--- conflicted
+++ resolved
@@ -1,4 +1,3 @@
-<<<<<<< HEAD
 #!/usr/bin/env python3
 
 import click
@@ -12,112 +11,6 @@
 
 CONTEXT_SETTINGS = dict(help_option_names=['-h', '--help'])
 
-
-@click.group(context_settings=CONTEXT_SETTINGS)
-def cli():
-  """
-    This is the main tool that gives access to all commands to convert SDRF files into pipelines specific configuration files
-    """
-  pass
-
-
-@click.command('convert-openms', short_help='convert sdrf to openms file output')
-@click.option('--sdrf', '-s', help='SDRF file')
-@click.option('--raw', '-r', help='Keep filenames in experimental design output as raw.')
-@click.option('--legacy/--modern', "-l/-m", default=False,
-              help='legacy=Create artifical sample column not needed in OpenMS 2.6.')
-@click.option('--onetable/--twotables', "-t1/-t2", default=False, help='Create one-table or two-tables format.')
-@click.option('--verbose/--quiet', "-v/-q", default=False, help='Output debug information.')
-@click.pass_context
-def openms_from_sdrf(ctx, sdrf: str, raw: bool, onetable: bool, legacy: bool, verbose: bool):
-  if sdrf is None:
-    help()
-  OpenMS().openms_convert(sdrf, raw, onetable, legacy, verbose)
-
-
-@click.command('convert-maxquant',
-               short_help='convert sdrf to maxquant parameters file and generate an experimental design file')
-@click.option('--sdrf', '-s', help='SDRF file')
-@click.option('--fastafilepath', '-f', help='protein database file path,please use /')
-@click.option('--matchbetweenruns', '-m', help='via matching between runs to boosts number of identifications')
-@click.option('--peptidefdr', '-pef', help='posterior error probability calculation based on target-decoy search',
-              default=0.01)
-@click.option('--proteinfdr', '-prf', help='protein score = product of peptide PEPs (one for each sequence)',
-              default=0.01)
-@click.option('--tempfolder', '-t', help='temporary folder: place on SSD (if possible) for faster search, please use /')
-@click.option('--raw_folder', '-r', help='raw data folder,please use \\')
-@click.option('--numthreads', '-n',
-              help='each thread needs at least 2 GB of RAM,number of threads should be ≤ number of logical cores available '
-                   '(otherwise, MaxQuant can crash)', default=1)
-@click.option('--output1', '-o1', help='parameters .xml file  output file path')
-@click.option('--output2', '-o2', help='maxquant experimental design .txt file')
-@click.pass_context
-def maxquant_from_sdrf(ctx, sdrf: str, fastafilepath: str, matchbetweenruns: bool, peptidefdr, proteinfdr,
-                       tempfolder: str, raw_folder: str, numthreads: int, output1: str, output2: str):
-  if sdrf is None:
-    help()
-  print(raw_folder)
-  Maxquant().maxquant_convert(sdrf, fastafilepath, matchbetweenruns, peptidefdr, proteinfdr,
-                              tempfolder, raw_folder, numthreads, output1)  # Generate maxquant paramaters .xml file
-  Maxquant().maxquant_experiamental_design(sdrf, output2)  # Generate maxquant experiment design .txt file
-
-
-@click.command('validate-sdrf', short_help='Command to validate the sdrf file')
-@click.option('--sdrf_file', '-s', help='SDRF file to be validated')
-@click.option('--template', '-t', help='select the template that will be use to validate the file (default: default)',
-              default='default', type=click.Choice(ALL_TEMPLATES, case_sensitive=False), required=False)
-@click.option('--check_ms', help='check mass spectrometry fields in SDRF (e.g. postranslational modifications)',
-              is_flag=True)
-@click.pass_context
-def validate_sdrf(ctx, sdrf_file: str, template: str, check_ms):
-  if sdrf_file is None:
-    msg = "The config file for the pipeline is missing, please provide one "
-    logging.error(msg)
-    raise AppConfigException(msg)
-  if template is None:
-    template = DEFAULT_TEMPLATE
-
-  df = SdrfDataFrame.parse(sdrf_file)
-  errors = df.validate(template)
-
-  if check_ms:
-    errors = errors + df.validate(MASS_SPECTROMETRY)
-
-  for error in errors:
-    print(error)
-
-  # provide some info to the user, as no info is confusing
-  if not errors:
-    print('Everything seems to be fine. Well done.')
-  else:
-    print('There were validation errors.')
-  sys.exit(bool(errors))
-
-
-cli.add_command(validate_sdrf)
-cli.add_command(openms_from_sdrf)
-cli.add_command(maxquant_from_sdrf)
-
-
-def main():
-  cli()
-
-
-if __name__ == "__main__":
-  main()
-=======
-#!/usr/bin/env python3
-
-import click
-import logging
-import sys
-from sdrf_pipelines.openms.openms import OpenMS
-from sdrf_pipelines.maxquant.maxquant import Maxquant
-from sdrf_pipelines.sdrf.sdrf import SdrfDataFrame
-from sdrf_pipelines.sdrf.sdrf_schema import MASS_SPECTROMETRY, ALL_TEMPLATES, DEFAULT_TEMPLATE
-from sdrf_pipelines.utils.exceptions import AppConfigException
-
-CONTEXT_SETTINGS = dict(help_option_names=['-h', '--help'])
 
 @click.group(context_settings=CONTEXT_SETTINGS)
 def cli():
@@ -211,5 +104,4 @@
 
 
 if __name__ == "__main__":
-    main()
->>>>>>> 625632d5
+    main()