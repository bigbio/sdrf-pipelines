#!/usr/bin/env python3

import csv
import logging
import os
import re
import sys
from typing import List

import click
import pandas as pd

from sdrf_pipelines import __version__
from sdrf_pipelines.maxquant.maxquant import Maxquant
from sdrf_pipelines.msstats.msstats import Msstats
from sdrf_pipelines.normalyzerde.normalyzerde import NormalyzerDE
from sdrf_pipelines.ols.ols import OlsClient
from sdrf_pipelines.openms.openms import OpenMS
from sdrf_pipelines.sdrf.schemas import SchemaRegistry, SchemaValidator
from sdrf_pipelines.sdrf.sdrf import SDRFDataFrame
from sdrf_pipelines.utils.exceptions import AppConfigException, LogicError


def parse_sdrf(sdrf_file: str) -> SDRFDataFrame:
    """Parse an SDRF file.

    Parameters:
        sdrf_file (str): Path to the SDRF file
    Returns:
        SDRFDataFrame: A SdrfDataFrame instance
    """
    return SDRFDataFrame.parse(sdrf_file)


def validate_sdrf_df(
    sdrf: SDRFDataFrame, template: str, use_ols_cache_only: bool = False
) -> List[LogicError]:
    """
    Validate an SDRF DataFrame.

    Parameters:
        sdrf: SDRFDataFrame to validate
        template: Template name to determine the validation rules
        use_ols_cache_only: Whether to use only the cache for ontology validation

    Returns:
        List of validation errors
    """
    return sdrf.validate(template, use_ols_cache_only=use_ols_cache_only)


CONTEXT_SETTINGS = dict(help_option_names=["-h", "--help"])


@click.version_option(
    version=__version__,
    package_name="sdrf_pipelines",
    message="%(package)s %(version)s",
)
@click.group(context_settings=CONTEXT_SETTINGS)
def cli():
    """
    This is the main tool that gives access to all commands to convert SDRF files into pipelines specific configuration files.
    """


@click.command("convert-openms", short_help="convert sdrf to openms file output")
@click.option("--sdrf", "-s", help="SDRF file")
@click.option(
    "--legacy/--modern",
    "-l/-m",
    default=False,
    help="legacy=Create artificial sample column not needed in OpenMS 2.6.",
)
@click.option(
    "--onetable/--twotables",
    "-t1/-t2",
    help="Create one-table or two-tables format.",
    default=False,
)
@click.option(
    "--verbose/--quiet", "-v/-q", help="Output debug information.", default=False
)
@click.option(
    "--conditionsfromcolumns",
    "-c",
    help="Create conditions from provided (e.g., factor) columns.",
)
@click.option(
    "--extension_convert",
    "-e",
<<<<<<< HEAD
    help=(
        "convert extensions of files from one type to other 'raw:mzML,mzml:MZML,d:d'. "
        "The original extensions are case insensitive"
    ),
=======
    help="convert extensions of files from one name to other 'raw:mzML,mzml:MZML,d:d'. The original extensions are case insensitive",
>>>>>>> e9507049
)
@click.pass_context
def openms_from_sdrf(
    ctx,
    sdrf: str,
    onetable: bool,
    legacy: bool,
    verbose: bool,
    conditionsfromcolumns: str,
    extension_convert: str,
):
    if sdrf is None:
        help()
    try:
        OpenMS().openms_convert(
            sdrf, onetable, legacy, verbose, conditionsfromcolumns, extension_convert
        )
    except Exception as ex:
        msg = "Error: " + str(ex)
        raise ValueError(msg) from ex


@click.command(
    "convert-maxquant",
    short_help="convert sdrf to maxquant parameters file and generate an experimental design file",
)
@click.option("--sdrf", "-s", help="SDRF file", required=True)
@click.option("--fastafilepath", "-f", help="protein database file path", required=True)
@click.option("--mqconfdir", "-mcf", help="MaxQuant default configure path")
@click.option(
    "--matchbetweenruns",
    "-m",
    help="via matching between runs to boosts number of identifications",
    default="True",
)
@click.option(
    "--peptidefdr",
    "-pef",
    help="posterior error probability calculation based on target-decoy search",
    default=0.01,
)
@click.option(
    "--proteinfdr",
    "-prf",
    help="protein score = product of peptide PEPs (one for each sequence)",
    default=0.01,
)
@click.option(
    "--tempfolder",
    "-t",
    help="temporary folder: place on SSD (if possible) for faster search",
    default="",
)
@click.option("--raw_folder", "-r", help="spectrum raw data folder", required=True)
@click.option(
    "--numthreads",
    "-n",
    help="each thread needs at least 2 GB of RAM,number of threads should be ≤ number of logical cores "
    "available "
    "(otherwise, MaxQuant can crash)",
    default=1,
)
@click.option(
    "--output1",
    "-o1",
    help="parameters .xml file  output file path",
    default="./mqpar.xml",
)
@click.option(
    "--output2",
    "-o2",
    help="maxquant experimental design .txt file",
    default="./exp_design.xml",
)
@click.pass_context
def maxquant_from_sdrf(
    ctx,
    sdrf: str,
    fastafilepath: str,
    mqconfdir: str,
    matchbetweenruns: bool,
    peptidefdr,
    proteinfdr,
    tempfolder: str,
    raw_folder: str,
    numthreads: int,
    output1: str,
    output2: str,
):
    if sdrf is None:
        help()

    Maxquant().maxquant_convert(
        sdrf,
        fastafilepath,
        mqconfdir,
        matchbetweenruns,
        peptidefdr,
        proteinfdr,
        tempfolder,
        raw_folder,
        numthreads,
        output1,
    )
    Maxquant().maxquant_experiamental_design(sdrf, output2)


@click.command("validate-sdrf", short_help="Command to validate the sdrf file")
@click.option("--sdrf_file", "-s", help="SDRF file to be validated")
@click.option(
    "--template",
    "-t",
    help="select the template that will be use to validate the file (default: default)",
    default="default",
    required=False,
)
@click.pass_context
def validate_sdrf(
    ctx,
    sdrf_file: str,
    template: str,
):
    """
    Command to validate the SDRF file. The validation is based on the template provided by the user.
    User can select the template to be used for validation. If no template is provided, the default template will
    be used. Additionally, the mass spectrometry fields and factor values can be validated separately. However, if
    the mass spectrometry validation or factor value validation is skipped, the user will be warned about it.

    @param sdrf_file: SDRF file to be validated
    @param template: template to be used for a validation
    @param skip_ms_validation: flag to skip the validation of mass spectrometry fields
    @param skip_factor_validation: flag to skip the validation of factor values
    @param skip_experimental_design_validation: flag to skip the validation of experimental design
    @param use_ols_cache_only: flag to use the OLS cache for validation of the terms and not OLS internet service
    """

    if sdrf_file is None:
        msg = "The config file for the pipeline is missing, please provide one "
        logging.error(msg)
        raise AppConfigException(msg)

    if template is None:
        template = "default"

    registry = SchemaRegistry()  # Default registry, but users can create their own
    validator = SchemaValidator(registry)
    sdrf_df = SDRFDataFrame(sdrf_file)

    errors = validator.validate(sdrf_df, template)
    errors_not_warnings = [error for error in errors if error.error_type == logging.ERROR]

    for error in errors:
        if error.error_type == logging.ERROR:
            click.secho(f"{error.message}", fg="red")
        elif error.error_type == logging.WARNING:
            click.secho(f"{error.message}", fg="yellow")
        else:
            click.secho(f"{error.message}", fg="green")

    if not errors:
        click.secho("Everything seems to be fine. Well done.", fg="green")
    else:
        click.secho("There were validation errors.", fg="red")

    sys.exit(bool(errors_not_warnings))


@click.command("split-sdrf", short_help="Command to split the sdrf file")
@click.option("--sdrf_file", "-s", help="SDRF file to be split", required=True)
@click.option(
    "--attribute",
    "-a",
    help="property to split, Multiple attributes are separated by commas",
    required=True,
)
@click.option("--prefix", "-p", help="file prefix to be added to the sdrf file name")
@click.pass_context
def split_sdrf(ctx, sdrf_file: str, attribute: str, prefix: str):
    pattern = re.compile(r"\]\.\d+\t")
    df = pd.read_csv(sdrf_file, sep="\t", skip_blank_lines=False)
    attributes = attribute.split(",")
    d = dict(tuple(df.groupby(attributes)))
    for key in d:
        dataframe = d[key]
        file_name = os.path.split(sdrf_file)[-1]
        Path = os.path.split(sdrf_file)[0] + "/"
        if prefix is None:
            if len(file_name.split(".")) > 2:
                prefix = ".".join(file_name.split(".")[:-2])
            else:
                prefix = file_name.split(".")[0]
        if isinstance(key, tuple):
            new_file = prefix + "-" + "-".join(key).replace(" ", "_") + ".sdrf.tsv"
        else:
            new_file = prefix + "-" + key.replace(" ", "_") + ".sdrf.tsv"
        dataframe.to_csv(Path + new_file, sep="\t", quoting=csv.QUOTE_NONE, index=False)

        # Handling duplicate column names
        with open(Path + new_file, "r+", encoding="utf-8") as f:
            data = f.read()
        data = pattern.sub("]\t", data)
        with open(Path + new_file, "w", encoding="utf-8") as f:
            f.write(data)


@click.command("convert-msstats", short_help="convert sdrf to msstats annotation file")
@click.option("--sdrf", "-s", help="SDRF file", required=True)
@click.option(
    "--conditionsfromcolumns",
    "-c",
    help="Create conditions from provided (e.g., factor) columns.",
)
@click.option("--outpath", "-o", help="annotation out file path", required=True)
@click.option(
    "--openswathtomsstats",
    "-swath",
    help="from openswathtomsstats output to msstats",
    default=False,
)
@click.option(
    "--maxqtomsstats", "-mq", help="from maxquant output to msstats", default=False
)
@click.pass_context
def msstats_from_sdrf(
    ctx, sdrf, conditionsfromcolumns, outpath, openswathtomsstats, maxqtomsstats
):
    Msstats().convert_msstats_annotation(
        sdrf, conditionsfromcolumns, outpath, openswathtomsstats, maxqtomsstats
    )


@click.command(
    "convert-normalyzerde", short_help="convert sdrf to NormalyzerDE design file"
)
@click.option("--sdrf", "-s", help="SDRF file", required=True)
@click.option(
    "--conditionsfromcolumns",
    "-c",
    help="Create conditions from provided (e.g., factor) columns.",
)
@click.option("--outpath", "-o", help="annotation out file path", required=True)
@click.option(
    "--outpathcomparisons", "-oc", help="out file path for comparisons", default=""
)
@click.option(
    "--maxquant_exp_design_file",
    "-mq",
    help="Path to maxquant experimental design file for mapping MQ sample names",
    default="",
)
@click.pass_context
def normalyzerde_from_sdrf(
    ctx,
    sdrf,
    conditionsfromcolumns,
    outpath,
    outpathcomparisons,
    maxquant_exp_design_file,
):
    NormalyzerDE().convert_normalyzerde_design(
        sdrf,
        conditionsfromcolumns,
        outpath,
        outpathcomparisons,
        maxquant_exp_design_file,
    )


@click.command(
    "build-index-ontology", short_help="Convert an ontology file to an index file"
)
@click.option("--ontology", "-in", help="ontology file")
@click.option("--index", "-out", help="Output file in parquet format")
@click.option("--ontology_name", "-name", help="ontology name")
@click.pass_context
def build_index_ontology(ctx, ontology: str, index: str, ontology_name: str | None = None):
    ols_client = OlsClient()

    if ontology.lower().endswith(".owl") and ontology_name is None:
        raise ValueError("Please provide the ontology name for the owl file")

    ols_client.build_ontology_index(ontology, index, ontology_name)


cli.add_command(validate_sdrf)
cli.add_command(openms_from_sdrf)
cli.add_command(maxquant_from_sdrf)
cli.add_command(split_sdrf)
cli.add_command(msstats_from_sdrf)
cli.add_command(normalyzerde_from_sdrf)
cli.add_command(build_index_ontology)


@click.command(
    "validate-sdrf-simple", short_help="Simple command to validate the sdrf file"
)
@click.argument("sdrf_file", type=click.Path(exists=True))
@click.option(
    "--template", "-t", default="default", help="The template to validate against"
)
@click.option(
    "--use-ols-cache-only", is_flag=True, help="Use only the OLS cache for validation"
)
def validate_sdrf_simple(sdrf_file: str, template: str, use_ols_cache_only: bool):
    """
    Simple command to validate an SDRF file.

    This command provides a simpler interface for validating SDRF files,
    without the additional options for skipping specific validations.
    """
    registry = SchemaRegistry()  # Default registry, but users can create their own
    validator = SchemaValidator(registry)
    sdrf_df = SDRFDataFrame(sdrf_file)

    errors = validator.validate(sdrf_df, template)
    if errors:
        for error in errors:
            if error.error_type == logging.ERROR:
                click.secho(f"ERROR: {error.message}", fg="red")
            else:
                click.secho(f"WARNING: {error.message}", fg="yellow")
        errors_not_warnings = [error for error in errors if error.error_type != logging.ERROR]
        if len(errors_not_warnings):
            sys.exit(1)
    else:
        click.secho("SDRF file is valid!", fg="green")


cli.add_command(validate_sdrf_simple)


def main():
    try:
        cli()
    except SystemExit as e:
        if e.code != 0:
            raise


if __name__ == "__main__":
    main()<|MERGE_RESOLUTION|>--- conflicted
+++ resolved
@@ -5,6 +5,7 @@
 import os
 import re
 import sys
+from pathlib import Path
 from typing import List
 
 import click
@@ -21,20 +22,7 @@
 from sdrf_pipelines.utils.exceptions import AppConfigException, LogicError
 
 
-def parse_sdrf(sdrf_file: str) -> SDRFDataFrame:
-    """Parse an SDRF file.
-
-    Parameters:
-        sdrf_file (str): Path to the SDRF file
-    Returns:
-        SDRFDataFrame: A SdrfDataFrame instance
-    """
-    return SDRFDataFrame.parse(sdrf_file)
-
-
-def validate_sdrf_df(
-    sdrf: SDRFDataFrame, template: str, use_ols_cache_only: bool = False
-) -> List[LogicError]:
+def validate_sdrf_df(sdrf: SDRFDataFrame, template: str, use_ols_cache_only: bool = False) -> List[LogicError]:
     """
     Validate an SDRF DataFrame.
 
@@ -78,9 +66,7 @@
     help="Create one-table or two-tables format.",
     default=False,
 )
-@click.option(
-    "--verbose/--quiet", "-v/-q", help="Output debug information.", default=False
-)
+@click.option("--verbose/--quiet", "-v/-q", help="Output debug information.", default=False)
 @click.option(
     "--conditionsfromcolumns",
     "-c",
@@ -89,14 +75,10 @@
 @click.option(
     "--extension_convert",
     "-e",
-<<<<<<< HEAD
     help=(
         "convert extensions of files from one type to other 'raw:mzML,mzml:MZML,d:d'. "
         "The original extensions are case insensitive"
     ),
-=======
-    help="convert extensions of files from one name to other 'raw:mzML,mzml:MZML,d:d'. The original extensions are case insensitive",
->>>>>>> e9507049
 )
 @click.pass_context
 def openms_from_sdrf(
@@ -111,9 +93,7 @@
     if sdrf is None:
         help()
     try:
-        OpenMS().openms_convert(
-            sdrf, onetable, legacy, verbose, conditionsfromcolumns, extension_convert
-        )
+        OpenMS().openms_convert(sdrf, onetable, legacy, verbose, conditionsfromcolumns, extension_convert)
     except Exception as ex:
         msg = "Error: " + str(ex)
         raise ValueError(msg) from ex
@@ -316,21 +296,13 @@
     help="from openswathtomsstats output to msstats",
     default=False,
 )
-@click.option(
-    "--maxqtomsstats", "-mq", help="from maxquant output to msstats", default=False
-)
-@click.pass_context
-def msstats_from_sdrf(
-    ctx, sdrf, conditionsfromcolumns, outpath, openswathtomsstats, maxqtomsstats
-):
-    Msstats().convert_msstats_annotation(
-        sdrf, conditionsfromcolumns, outpath, openswathtomsstats, maxqtomsstats
-    )
-
-
-@click.command(
-    "convert-normalyzerde", short_help="convert sdrf to NormalyzerDE design file"
-)
+@click.option("--maxqtomsstats", "-mq", help="from maxquant output to msstats", default=False)
+@click.pass_context
+def msstats_from_sdrf(ctx, sdrf, conditionsfromcolumns, outpath, openswathtomsstats, maxqtomsstats):
+    Msstats().convert_msstats_annotation(sdrf, conditionsfromcolumns, outpath, openswathtomsstats, maxqtomsstats)
+
+
+@click.command("convert-normalyzerde", short_help="convert sdrf to NormalyzerDE design file")
 @click.option("--sdrf", "-s", help="SDRF file", required=True)
 @click.option(
     "--conditionsfromcolumns",
@@ -338,9 +310,7 @@
     help="Create conditions from provided (e.g., factor) columns.",
 )
 @click.option("--outpath", "-o", help="annotation out file path", required=True)
-@click.option(
-    "--outpathcomparisons", "-oc", help="out file path for comparisons", default=""
-)
+@click.option("--outpathcomparisons", "-oc", help="out file path for comparisons", default="")
 @click.option(
     "--maxquant_exp_design_file",
     "-mq",
@@ -365,9 +335,7 @@
     )
 
 
-@click.command(
-    "build-index-ontology", short_help="Convert an ontology file to an index file"
-)
+@click.command("build-index-ontology", short_help="Convert an ontology file to an index file")
 @click.option("--ontology", "-in", help="ontology file")
 @click.option("--index", "-out", help="Output file in parquet format")
 @click.option("--ontology_name", "-name", help="ontology name")
@@ -390,16 +358,10 @@
 cli.add_command(build_index_ontology)
 
 
-@click.command(
-    "validate-sdrf-simple", short_help="Simple command to validate the sdrf file"
-)
+@click.command("validate-sdrf-simple", short_help="Simple command to validate the sdrf file")
 @click.argument("sdrf_file", type=click.Path(exists=True))
-@click.option(
-    "--template", "-t", default="default", help="The template to validate against"
-)
-@click.option(
-    "--use-ols-cache-only", is_flag=True, help="Use only the OLS cache for validation"
-)
+@click.option("--template", "-t", default="default", help="The template to validate against")
+@click.option("--use-ols-cache-only", is_flag=True, help="Use only the OLS cache for validation")
 def validate_sdrf_simple(sdrf_file: str, template: str, use_ols_cache_only: bool):
     """
     Simple command to validate an SDRF file.
