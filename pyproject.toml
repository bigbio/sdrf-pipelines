<<<<<<< HEAD
[tool.black]
line-length = 120
target_version = ["py310","py311","py312"]
=======
[tool.poetry]
name = "sdrf-pipelines"
version = "0.0.32"  # You can set your preferred version here
description = "Translate, convert SDRF to configuration pipelines"
readme = "README.md"
authors = ["BigBio Team <ypriverol@gmail.com>"]
license = "Apache 2.0"
repository = "https://github.com/bigbio/sdrf-pipelines"
keywords = ["sdrf", "python", "multiomics", "proteomics"]
classifiers = [
    "Programming Language :: Python :: 3",
    "License :: OSI Approved :: Apache Software License",
    "Operating System :: OS Independent",
    "Topic :: Scientific/Engineering :: Bio-Informatics",
]
packages = [
    { include = "sdrf_pipelines" }
]
include = [
    "LICENSE",
    "sdrf_pipelines/openms/unimod.xml",
    "sdrf_pipelines/sdrf_merge/param2sdrf.yml",
    "**/*.xml",
    "**/*.parquet",
    "**/*.yml"
]
>>>>>>> e9507049

[tool.poetry.dependencies]
python = ">=3.8"
click = "*"
pandas = "*"
requests = "*"
pytest = "*"
pyyaml = "*"
defusedxml = "*"
pyarrow = "*"
duckdb = "*"
rdflib = "*"

[tool.poetry.scripts]
parse_sdrf = "sdrf_pipelines.parse_sdrf:main"

[build-system]
requires = ["poetry-core>=1.2.0"]
build-backend = "poetry.core.masonry.api"<|MERGE_RESOLUTION|>--- conflicted
+++ resolved
@@ -1,12 +1,7 @@
-<<<<<<< HEAD
-[tool.black]
-line-length = 120
-target_version = ["py310","py311","py312"]
-=======
 [tool.poetry]
 name = "sdrf-pipelines"
 version = "0.0.32"  # You can set your preferred version here
-description = "Translate, convert SDRF to configuration pipelines"
+description = "Validate and convert SDRF files to configuration files for pipelines."
 readme = "README.md"
 authors = ["BigBio Team <ypriverol@gmail.com>"]
 license = "Apache 2.0"
@@ -29,23 +24,36 @@
     "**/*.parquet",
     "**/*.yml"
 ]
->>>>>>> e9507049
+requires-python = ">=3.10"
 
 [tool.poetry.dependencies]
-python = ">=3.8"
 click = "*"
+defusedxml = "*"
+duckdb = "*"
 pandas = "*"
+pyarrow = "*"
+pydantic = "*"
+pyyaml = "*"
+rdflib = "*"
 requests = "*"
+
+[tool.poetry.group.test.dependencies]
+flake8 = "*"
+mypy = "*"
+pre-commit = "*"
+pylint = "*"
 pytest = "*"
-pyyaml = "*"
-defusedxml = "*"
-pyarrow = "*"
-duckdb = "*"
-rdflib = "*"
 
 [tool.poetry.scripts]
 parse_sdrf = "sdrf_pipelines.parse_sdrf:main"
 
 [build-system]
 requires = ["poetry-core>=1.2.0"]
-build-backend = "poetry.core.masonry.api"+build-backend = "poetry.core.masonry.api"
+
+[tool.black]
+line-length = 120
+target_version = ["py310","py311","py312","py313"]
+
+[tool.isort]
+profile = "black"