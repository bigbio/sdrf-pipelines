name: sdrf-pipelines
channels:
  - conda-forge
  - bioconda
  - defaults
dependencies:
<<<<<<< HEAD
  - python=3.10
=======
  - python=3.11
>>>>>>> afb05747
  - conda-build
  - anaconda-client
  - pandas>=2.1
  - click
  - requests
  - pyyaml
  - numpy
  - defusedxml
  - pyarrow
  - python-duckdb
  - rdflib
<<<<<<< HEAD
=======
  - pandas_schema
>>>>>>> afb05747
  - setuptools<|MERGE_RESOLUTION|>--- conflicted
+++ resolved
@@ -4,11 +4,7 @@
   - bioconda
   - defaults
 dependencies:
-<<<<<<< HEAD
-  - python=3.10
-=======
   - python=3.11
->>>>>>> afb05747
   - conda-build
   - anaconda-client
   - pandas>=2.1
@@ -20,8 +16,4 @@
   - pyarrow
   - python-duckdb
   - rdflib
-<<<<<<< HEAD
-=======
-  - pandas_schema
->>>>>>> afb05747
   - setuptools