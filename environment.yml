--- conflicted
+++ resolved
@@ -4,11 +4,7 @@
   - bioconda
   - defaults
 dependencies:
-<<<<<<< HEAD
-  - python=3.10
-=======
   - python=3.11
->>>>>>> 305f45b1
   - conda-build
   - anaconda-client
   - pandas>=2.1
@@ -21,8 +17,4 @@
   - python-duckdb
   - rdflib
   - pandas_schema
-<<<<<<< HEAD
-  - setuptools
-=======
-  - setuptools
->>>>>>> 305f45b1
+  - setuptools