--- conflicted
+++ resolved
@@ -17,28 +17,19 @@
   host:
     - python >=3.10
     - pip
-<<<<<<< HEAD
-    - python >=3.10
-    - setuptools
-=======
     - poetry-core >=1.2.0
->>>>>>> e9507049
   run:
     - click
+    - defusedxml
+    - duckdb
+    - pandas
+    - pyyaml
+    - pyarrow
+    - python >=3.10
+    - pydantic
+    - pytest
+    - rdflib
     - requests
-    - pandas
-<<<<<<< HEAD
-    - pandas_schema
-=======
->>>>>>> e9507049
-    - python >=3.10
-    - pyaml
-    - defusedxml
-    - pytest
-    - duckdb
-    - rdflib
-    - pyarrow
-    - pydantic
 
 test:
   imports:
