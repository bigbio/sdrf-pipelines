--- conflicted
+++ resolved
@@ -49,11 +49,7 @@
         "pyarrow",
         "duckdb",
         "rdflib",
-<<<<<<< HEAD
-        "setuptools",
-=======
         "setuptools"
->>>>>>> 39c4dcd4
     ],
     entry_points={"console_scripts": ["parse_sdrf = sdrf_pipelines.parse_sdrf:main"]},
     platforms=["any"],
