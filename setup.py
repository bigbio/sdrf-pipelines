--- conflicted
+++ resolved
@@ -1,11 +1,6 @@
-<<<<<<< HEAD
-=======
-from __future__ import print_function
-
 import codecs
 import os.path
 
->>>>>>> 2e9d39b9
 from setuptools import find_packages
 from setuptools import setup
 
