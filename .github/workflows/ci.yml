# This workflow will install Python dependencies, run tests and lint with a single version of Python
# For more information see: https://help.github.com/actions/language-and-framework-guides/using-python-with-github-actions

name: Continuous integration Unit tests

on:
  push:
    branches: [ main, dev ]
  pull_request:
    branches: [ main, dev ]

jobs:
  PythonBlack:
    runs-on: ubuntu-latest
    steps:
      - uses: actions/checkout@v4

      # Set up the specific Python version for Black
      - name: Set up Python 3.12
        uses: actions/setup-python@v5
        with:
          python-version: "3.12"  # Set your desired Python version here

      # Install Black and dependencies if necessary
      - name: Install Black
        run: |
          python -m pip install --upgrade pip
          pip install black

      # Run Black linting
      - name: Check code lints with Black
        run: black . --check

      # If the above check failed, post a comment on the PR explaining the failure
      - name: Post PR comment
        if: failure()
        uses: mshick/add-pr-comment@v1
        with:
          message: |
            ## Python linting (`black`) is failing
            To keep the code consistent with lots of contributors, we run automated code consistency checks.
            To fix this CI test, please run:
            * Install [`black`](https://black.readthedocs.io/en/stable/): `pip install black`
            * Fix formatting errors in your pipeline: `black .`
            Once you push these changes the test should pass, and you can hide this comment :+1:
            We highly recommend setting up Black in your code editor so that this formatting is done automatically on save. Ask about it on Slack for help!
            Thanks again for your contribution!
          repo-token: ${{ secrets.GITHUB_TOKEN }}
          allow-repeats: false

  isort:
    runs-on: ubuntu-latest
    steps:
      - name: Check out source-code repository
        uses: actions/checkout@v4

      - name: Set up Python 3.10
        uses: actions/setup-python@v5
        with:
          python-version: "3.10"
      - name: python-isort
        uses: isort/isort-action@v1
        with:
          isortVersion: "latest"
          requirementsFiles: "requirements.txt requirements-dev.txt"

  mypy:
    runs-on: ubuntu-latest
    steps:
<<<<<<< HEAD
      - name: Check out source-code repository
        uses: actions/checkout@v4

      - name: Set up Python 3.10
        uses: actions/setup-python@v5
        with:
          python-version: "3.10"
      - name: Install dependencies
        run: |
          python -m pip install --upgrade pip
          python -m pip install .
          python -m pip install -r requirements-dev.txt
      - name: mypy
        run: |
          mypy sdrf_pipelines
=======
    - uses: actions/checkout@v4
    - name: Set up Python 3.10
      uses: actions/setup-python@v5
      with:
        python-version: "3.10"
    - name: Install dependencies
      run: |
        python -m pip install --upgrade pip
        pip install -r requirements.txt -r requirements-dev.txt
    - name: Install package
      run: pip install .
    - name: Test OpenMS converter
      run: |
        python -m pytest tests
>>>>>>> e9507049
<|MERGE_RESOLUTION|>--- conflicted
+++ resolved
@@ -25,7 +25,7 @@
       - name: Install Black
         run: |
           python -m pip install --upgrade pip
-          pip install black
+          python -m pip install black
 
       # Run Black linting
       - name: Check code lints with Black
@@ -67,7 +67,6 @@
   mypy:
     runs-on: ubuntu-latest
     steps:
-<<<<<<< HEAD
       - name: Check out source-code repository
         uses: actions/checkout@v4
 
@@ -78,24 +77,27 @@
       - name: Install dependencies
         run: |
           python -m pip install --upgrade pip
-          python -m pip install .
-          python -m pip install -r requirements-dev.txt
-      - name: mypy
+          python -m pip install -r requirements.txt -r requirements-dev.txt
+      - name: Install package
+        run: pip install .
+      - name: Test type annotations with mypy
         run: |
           mypy sdrf_pipelines
-=======
-    - uses: actions/checkout@v4
-    - name: Set up Python 3.10
-      uses: actions/setup-python@v5
-      with:
-        python-version: "3.10"
-    - name: Install dependencies
-      run: |
-        python -m pip install --upgrade pip
-        pip install -r requirements.txt -r requirements-dev.txt
-    - name: Install package
-      run: pip install .
-    - name: Test OpenMS converter
-      run: |
-        python -m pytest tests
->>>>>>> e9507049
+
+  build:
+    runs-on: ubuntu-latest
+    steps:
+      - uses: actions/checkout@v4
+      - name: Set up Python 3.10
+        uses: actions/setup-python@v5
+        with:
+          python-version: "3.10"
+      - name: Install dependencies
+        run: |
+          python -m pip install --upgrade pip
+          python -m pip install -r requirements.txt -r requirements-dev.txt
+      - name: Install package
+        run: pip install .
+      - name: Test OpenMS converter
+        run: |
+          python -m pytest