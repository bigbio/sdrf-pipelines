name: Conda Build

on: [push, pull_request]

jobs:
  build:
    runs-on: ubuntu-latest

    steps:
<<<<<<< HEAD
      - name: Checkout repository
        uses: actions/checkout@v4

      - name: Set up Miniconda
        uses: conda-incubator/setup-miniconda@v3
        with:
          activate-environment: sdrf-pipelines
          environment-file: environment.yml
          auto-activate-base: false
          auto-update-conda: true
          python-version: '3.10'
          channels: conda-forge,bioconda,defaults

      - name: Install build dependencies
        run: |
          conda install conda-build conda-verify anaconda-client

      - name: Build the sdrf-pipelines package
        run: |
          conda build --package-format .tar.bz2 recipe

      - name: Install the package
        run: |
          PACKAGE_PATH=$(conda build --package-format .tar.bz2 --output recipe)
          conda install --offline "$PACKAGE_PATH"

      - name: Test install
        run: |
          parse_sdrf --help

      - name: Test validation of SDRF file
        run: |
          parse_sdrf validate-sdrf --sdrf_file tests/data/reference/PDC000126/PDC000126.sdrf.tsv

      - name: Test validation of SDRF file with cache only
        run: |
          parse_sdrf validate-sdrf --sdrf_file tests/data/reference/PDC000126/PDC000126.sdrf.tsv --use_ols_cache_only
=======
    - name: Checkout repository
      uses: actions/checkout@v4

    - name: Set up Miniconda
      uses: conda-incubator/setup-miniconda@v2
      with:
        auto-update-conda: true
        python-version: "3.10"
        channels: conda-forge,defaults,bioconda

    - name: Create conda environment
      run: conda env create -f environment.yml

    - name: Activate conda environment
      run: |
        source $CONDA/etc/profile.d/conda.sh
        conda activate sdrf-pipelines
      shell: bash

    - name: Install conda-build
      run: |
        source $CONDA/etc/profile.d/conda.sh
        conda activate sdrf-pipelines
        conda install -n sdrf-pipelines conda-build anaconda-client
      shell: bash -l {0}

    - name: Activate conda environment, build, install and test
      run: |
        source $CONDA/etc/profile.d/conda.sh
        conda activate sdrf-pipelines
        conda build recipe
        PACKAGE_PATH=$(find /usr/share/miniconda/envs/sdrf-pipelines/conda-bld/noarch/ -name "sdrf-pipelines-*.tar.bz2" | head -n 1)
        conda install --offline "$PACKAGE_PATH"
        parse_sdrf validate-sdrf --sdrf_file tests/data/reference/PDC000126/PDC000126.sdrf.tsv
        parse_sdrf validate-sdrf --sdrf_file tests/data/reference/PDC000126/PDC000126.sdrf.tsv --use_ols_cache_only
      shell: bash -l {0}
>>>>>>> 6c83fbd2
<|MERGE_RESOLUTION|>--- conflicted
+++ resolved
@@ -7,7 +7,6 @@
     runs-on: ubuntu-latest
 
     steps:
-<<<<<<< HEAD
       - name: Checkout repository
         uses: actions/checkout@v4
 
@@ -44,42 +43,4 @@
 
       - name: Test validation of SDRF file with cache only
         run: |
-          parse_sdrf validate-sdrf --sdrf_file tests/data/reference/PDC000126/PDC000126.sdrf.tsv --use_ols_cache_only
-=======
-    - name: Checkout repository
-      uses: actions/checkout@v4
-
-    - name: Set up Miniconda
-      uses: conda-incubator/setup-miniconda@v2
-      with:
-        auto-update-conda: true
-        python-version: "3.10"
-        channels: conda-forge,defaults,bioconda
-
-    - name: Create conda environment
-      run: conda env create -f environment.yml
-
-    - name: Activate conda environment
-      run: |
-        source $CONDA/etc/profile.d/conda.sh
-        conda activate sdrf-pipelines
-      shell: bash
-
-    - name: Install conda-build
-      run: |
-        source $CONDA/etc/profile.d/conda.sh
-        conda activate sdrf-pipelines
-        conda install -n sdrf-pipelines conda-build anaconda-client
-      shell: bash -l {0}
-
-    - name: Activate conda environment, build, install and test
-      run: |
-        source $CONDA/etc/profile.d/conda.sh
-        conda activate sdrf-pipelines
-        conda build recipe
-        PACKAGE_PATH=$(find /usr/share/miniconda/envs/sdrf-pipelines/conda-bld/noarch/ -name "sdrf-pipelines-*.tar.bz2" | head -n 1)
-        conda install --offline "$PACKAGE_PATH"
-        parse_sdrf validate-sdrf --sdrf_file tests/data/reference/PDC000126/PDC000126.sdrf.tsv
-        parse_sdrf validate-sdrf --sdrf_file tests/data/reference/PDC000126/PDC000126.sdrf.tsv --use_ols_cache_only
-      shell: bash -l {0}
->>>>>>> 6c83fbd2
+          parse_sdrf validate-sdrf --sdrf_file tests/data/reference/PDC000126/PDC000126.sdrf.tsv --use_ols_cache_only