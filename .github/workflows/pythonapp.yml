--- conflicted
+++ resolved
@@ -16,17 +16,10 @@
 
     steps:
     - uses: actions/checkout@v4
-<<<<<<< HEAD
-    - name: Set up Python 3.10
-      uses: actions/setup-python@v5
-      with:
-        python-version: '3.10'
-=======
     - name: Set up Python 3.11
       uses: actions/setup-python@v5
       with:
         python-version: 3.11
->>>>>>> 305f45b1
     - name: Install dependencies
       run: |
         python -m pip install --upgrade pip
