--- conflicted
+++ resolved
@@ -270,19 +270,13 @@
     label = file2label[raw]
     if "label free sample" in label:
       label = "1"
-<<<<<<< HEAD
+
     if not keep_raw: 
       out = raw_ext_regex.sub(".mzML", raw)
     else:
       out = raw
     f.write(fraction_group + "\t" + file2fraction[
       raw] + "\t" + out + "\t" + label + "\t" + sample + "\t" + condition + "\t" + replicate + "\n")
-=======
-    
-    mzml = raw.replace(".raw", ".mzML")
-    f.write(fraction_group + "\t" + file2fraction[
-      raw] + "\t" + mzml + "\t" + label + "\t" + sample + "\t" + condition + "\t" + replicate + "\n")
->>>>>>> e7c27047
   f.close()
 
   if len(warnings) != 0:
